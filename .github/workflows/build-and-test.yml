name: Build And Test

on:
    pull_request:
      branches:
        - main
      types: [synchronize, opened, reopened, ready_for_review]


jobs:
  test:
    runs-on: ubuntu-latest
    container:
      image: ubuntu:24.04
      volumes:
        - ${{ github.workspace }}:/core
        # Mount /usr so we can free space
        - /usr:/host_usr
      env:
        AGENT_TOOLSDIRECTORY: "$AGENT_TOOLSDIRECTORY"

    steps:
      - uses: actions/checkout@v3

      - name: Free space
        run: |
          rm -rf \
            /host_usr/share/dotnet /host_usr/local/lib/android /opt/ghc \
            /host_usr/local/share/powershell /host_usr/share/swift /host_usr/local/.ghcup \
            /host_usr/lib/jvm
          rm -rf "$AGENT_TOOLSDIRECTORY"

      - name: Install dependencies
        run: |
<<<<<<< HEAD
          apt update -y
          apt install --no-install-recommends --yes --fix-missing  \
            clang-format-15 \
            cmake \
            curl \
            dirmngr \
            git \
            gperf \
            libb64-dev \
            libcurl4-openssl-dev \
            libgoogle-perftools4 \
            libjemalloc2 \
            libnuma1 \
            libre2-dev \
            rapidjson-dev \
            software-properties-common \
            wget
          wget -O /tmp/boost.tar.gz https://archives.boost.io/release/1.80.0/source/boost_1_80_0.tar.gz && (cd /tmp && tar xzf boost.tar.gz) && mv /tmp/boost_1_80_0/boost /usr/include/boost
          apt install -y python3 python3-pip python3-venv
          # To avoid system/pip package conflict errors - use a venv:
          # https://stackoverflow.com/questions/75602063/pip-install-r-requirements-txt-is-failing-this-environment-is-externally-mana
          python3 -m venv .venv
          . .venv/bin/activate
          python3 -m pip install build pytest
=======
          apt update
          apt install -y --no-install-recommends clang-format-15 cmake libb64-dev rapidjson-dev libre2-dev
          wget -O /tmp/boost.tar.gz https://archives.boost.io/release/1.80.0/source/boost_1_80_0.tar.gz && (cd /tmp && tar xzf boost.tar.gz) && mv /tmp/boost_1_80_0/boost /usr/include/boost && rm /tmp/boost.tar.gz
          pip install build pytest
>>>>>>> f7ff33f6

      - name: Build
        run: |
          mkdir -p /core/build
          cd /core/build
          cmake -D CMAKE_INSTALL_PREFIX:PATH=`pwd`/install -D TRITON_CORE_HEADERS_ONLY=OFF -D TRITON_ENABLE_GPU=OFF -D TRITON_ENABLE_METRICS_GPU=OFF ..
          export TRITON_PYBIND="_c/triton_bindings.cpython-310-x86_64-linux-gnu.so"
          make -j8

      - name: Run tests with pytest
        run: |
          cd /core
          python3 -m pip install --force-reinstall build/python/generic/wheel/dist/tritonserver-*.whl
          pytest python/test -v<|MERGE_RESOLUTION|>--- conflicted
+++ resolved
@@ -32,7 +32,6 @@
 
       - name: Install dependencies
         run: |
-<<<<<<< HEAD
           apt update -y
           apt install --no-install-recommends --yes --fix-missing  \
             clang-format-15 \
@@ -50,19 +49,13 @@
             rapidjson-dev \
             software-properties-common \
             wget
-          wget -O /tmp/boost.tar.gz https://archives.boost.io/release/1.80.0/source/boost_1_80_0.tar.gz && (cd /tmp && tar xzf boost.tar.gz) && mv /tmp/boost_1_80_0/boost /usr/include/boost
+          wget -O /tmp/boost.tar.gz https://archives.boost.io/release/1.80.0/source/boost_1_80_0.tar.gz && (cd /tmp && tar xzf boost.tar.gz) && mv /tmp/boost_1_80_0/boost /usr/include/boost && rm /tmp/boost.tar.gz
           apt install -y python3 python3-pip python3-venv
           # To avoid system/pip package conflict errors - use a venv:
           # https://stackoverflow.com/questions/75602063/pip-install-r-requirements-txt-is-failing-this-environment-is-externally-mana
           python3 -m venv .venv
           . .venv/bin/activate
           python3 -m pip install build pytest
-=======
-          apt update
-          apt install -y --no-install-recommends clang-format-15 cmake libb64-dev rapidjson-dev libre2-dev
-          wget -O /tmp/boost.tar.gz https://archives.boost.io/release/1.80.0/source/boost_1_80_0.tar.gz && (cd /tmp && tar xzf boost.tar.gz) && mv /tmp/boost_1_80_0/boost /usr/include/boost && rm /tmp/boost.tar.gz
-          pip install build pytest
->>>>>>> f7ff33f6
 
       - name: Build
         run: |
