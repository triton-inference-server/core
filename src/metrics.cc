--- conflicted
+++ resolved
@@ -109,18 +109,16 @@
                     "execution per-model.")
               .Register(*registry_)),
 
-<<<<<<< HEAD
       inf_first_response_histogram_ms_family_(
           prometheus::BuildHistogram()
               .Name("nv_inference_first_response_histogram_ms")
               .Help("Duration from request to first response in milliseconds")
               .Register(*registry_)),
-=======
+
       model_load_time_family_(prometheus::BuildGauge()
                                   .Name("nv_model_load_duration_secs")
                                   .Help("Model load time in seconds")
                                   .Register(*registry_)),
->>>>>>> c681867a
 
       pinned_memory_pool_total_family_(
           prometheus::BuildGauge()
