--- conflicted
+++ resolved
@@ -264,11 +264,7 @@
 
 PriorityQueue::PriorityQueue(
     const inference::ModelQueuePolicy& default_queue_policy,
-<<<<<<< HEAD
     uint64_t priority_levels, const ModelQueuePolicyMap queue_policy_map)
-=======
-    uint32_t priority_levels, const ModelQueuePolicyMap queue_policy_map)
->>>>>>> 24e2d3af
     : size_(0), default_policy_(default_queue_policy)
 {
   // Permanently instantiate PolicyQueue with keep_instantiate=true
