--- conflicted
+++ resolved
@@ -638,7 +638,6 @@
     bool parameter_override = false;
     InferenceRequest::SequenceId correlation_id{0};
     uint32_t flags = 0;
-<<<<<<< HEAD
     RETURN_IF_TRITONSERVER_ERROR(
         TRITONSERVER_InferenceResponseParameterCount(response, &count));
     for (uint32_t idx = 0; idx < count; idx++) {
@@ -665,63 +664,6 @@
                 "expected parameter 'sequence_id' to be "
                 "TRITONSERVER_PARAMETER_INT or "
                 "TRITONSERVER_PARAMETER_STRING"));
-=======
-    if (err == nullptr) {
-      err = TRITONSERVER_InferenceResponseParameterCount(response, &count);
-      if (err == nullptr) {
-        for (uint32_t idx = 0; idx < count; idx++) {
-          const char* name;
-          TRITONSERVER_ParameterType type;
-          const void* vvalue;
-          err = TRITONSERVER_InferenceResponseParameter(
-              response, idx, &name, &type, &vvalue);
-          if (err == nullptr) {
-            if (!strcmp(name, "sequence_id")) {
-              switch (type) {
-                case TRITONSERVER_PARAMETER_INT:
-                  correlation_id = InferenceRequest::SequenceId(
-                      *reinterpret_cast<const uint64_t*>(vvalue));
-                  parameter_override = true;
-                  break;
-                case TRITONSERVER_PARAMETER_STRING:
-                  correlation_id = InferenceRequest::SequenceId(std::string(
-                      *reinterpret_cast<const char* const*>(vvalue)));
-                  parameter_override = true;
-                  break;
-                default:
-                  err = TRITONSERVER_ErrorNew(
-                      TRITONSERVER_ERROR_INVALID_ARG,
-                      "expected parameter 'sequence_id' to be "
-                      "TRITONSERVER_PARAMETER_INT or "
-                      "TRITONSERVER_PARAMETER_STRING");
-              }
-            } else if (!strcmp(name, "sequence_start")) {
-              if (type != TRITONSERVER_PARAMETER_BOOL) {
-                err = TRITONSERVER_ErrorNew(
-                    TRITONSERVER_ERROR_INVALID_ARG,
-                    "expect parameter 'sequence_start' to be "
-                    "TRITONSERVER_PARAMETER_BOOL");
-              } else {
-                if (*reinterpret_cast<const bool*>(vvalue)) {
-                  flags |= TRITONSERVER_REQUEST_FLAG_SEQUENCE_START;
-                }
-                parameter_override = true;
-              }
-            } else if (!strcmp(name, "sequence_end")) {
-              if (type != TRITONSERVER_PARAMETER_BOOL) {
-                err = TRITONSERVER_ErrorNew(
-                    TRITONSERVER_ERROR_INVALID_ARG,
-                    "expect parameter 'sequence_end' to be "
-                    "TRITONSERVER_PARAMETER_BOOL");
-              } else {
-                if (*reinterpret_cast<const bool*>(vvalue)) {
-                  flags |= TRITONSERVER_REQUEST_FLAG_SEQUENCE_END;
-                }
-                parameter_override = true;
-              }
-            }
-          }
->>>>>>> 08115299
         }
       } else if (!strcmp(name, "sequence_start")) {
         if (type != TRITONSERVER_PARAMETER_BOOL) {
