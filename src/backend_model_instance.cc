--- conflicted
+++ resolved
@@ -26,8 +26,6 @@
 
 #include "backend_model_instance.h"
 
-#include <future>
-
 #ifndef _WIN32
 #include <sys/resource.h>
 #include <sys/syscall.h>
@@ -224,153 +222,6 @@
     std::shared_ptr<TritonModelInstance>* triton_model_instance)
 {
   static triton::common::HostPolicyCmdlineConfig empty_host_policy;
-<<<<<<< HEAD
-  std::vector<std::future<Status>> creation_results;
-
-  // Deferred will be lazily evaluated when the result is requested. Since the
-  // creation_results are requested serially below, this is equivalent to making
-  // the calls serially.
-  auto launch_policy = std::launch::deferred;
-  // If the backend supports it, std::launch::async will allow the calls to be
-  // made concurrently.
-  if (model->Backend()->BackendAttributes().parallel_instance_loading_) {
-    launch_policy = std::launch::async;
-  }
-
-  for (const auto& group : model_config.instance_group()) {
-    std::vector<std::string> profile_names;
-    for (const auto& profile_name : group.profile()) {
-      profile_names.push_back(profile_name);
-    }
-    std::vector<SecondaryDevice> secondary_devices;
-    for (const auto& secondary_device : group.secondary_devices()) {
-      secondary_devices.emplace_back(
-          inference::
-              ModelInstanceGroup_SecondaryDevice_SecondaryDeviceKind_Name(
-                  secondary_device.kind()),
-          secondary_device.device_id());
-    }
-    for (int32_t c = 0; c < group.count(); ++c) {
-      std::string instance_name{group.name() + "_" + std::to_string(c)};
-      const bool passive = group.passive();
-      std::vector<std::tuple<
-          std::string, TRITONSERVER_InstanceGroupKind, int32_t,
-          const inference::ModelRateLimiter*>>
-          instance_setting;
-      if (group.kind() == inference::ModelInstanceGroup::KIND_CPU) {
-        instance_setting.emplace_back(
-            group.host_policy().empty() ? "cpu" : group.host_policy(),
-            TRITONSERVER_INSTANCEGROUPKIND_CPU, 0 /* device_id */,
-            &group.rate_limiter());
-      } else if (group.kind() == inference::ModelInstanceGroup::KIND_GPU) {
-        for (const int32_t device_id : group.gpus()) {
-          instance_setting.emplace_back(
-              group.host_policy().empty() ? ("gpu_" + std::to_string(device_id))
-                                          : group.host_policy(),
-              TRITONSERVER_INSTANCEGROUPKIND_GPU, device_id,
-              &group.rate_limiter());
-        }
-      } else if (group.kind() == inference::ModelInstanceGroup::KIND_MODEL) {
-        instance_setting.emplace_back(
-            group.host_policy().empty() ? "model" : group.host_policy(),
-            TRITONSERVER_INSTANCEGROUPKIND_MODEL, 0 /* device_id */,
-            &group.rate_limiter());
-      } else {
-        return Status(
-            Status::Code::INVALID_ARG,
-            std::string("instance_group kind ") +
-                ModelInstanceGroup_Kind_Name(group.kind()) + " not supported");
-      }
-      for (const auto& is : instance_setting) {
-        const auto& kind = std::get<1>(is);
-        const auto& id = std::get<2>(is);
-        const auto rate_limiter_config_ptr = std::get<3>(is);
-
-        const Signature signature(group, id);
-        // Check if an existing instance can be re-used.
-        if (!ShareBackendThread(model->DeviceBlocking(), kind)) {
-          auto itr = existing_instances.find(signature);
-          if (itr != existing_instances.end() && !itr->second.empty()) {
-            auto existing_instance = itr->second.back();
-            itr->second.pop_back();
-            LOG_VERBOSE(2) << "Re-using model instance named '"
-                           << existing_instance->Name() << "' with device id '"
-                           << existing_instance->DeviceId() << "'";
-            RETURN_IF_ERROR(
-                model->RegisterInstance(std::move(existing_instance), passive));
-            continue;
-          }
-        }
-
-        // No matching instance for re-using, so create the instance.
-        const std::string& policy_name = std::get<0>(is);
-        const triton::common::HostPolicyCmdlineConfig* host_policy =
-            &empty_host_policy;
-        const auto policy_it = host_policy_map.find(policy_name);
-        if (policy_it != host_policy_map.end()) {
-          host_policy = &policy_it->second;
-        }
-
-        // Note std::async can raise an exception on failure to start threads
-        try {
-          // Note that the local variables should be captured by value
-          creation_results.emplace_back(std::async(
-              launch_policy,
-              [host_policy, model, instance_name, signature, kind, id,
-               profile_names, passive, policy_name, rate_limiter_config_ptr,
-               secondary_devices, &backend_cmdline_config_map]() {
-                std::shared_ptr<TritonModelInstance> new_instance;
-                RETURN_IF_ERROR(SetNumaConfigOnThread(*host_policy));
-                // NOTE [thread-safety]: CreateInstance can modify bg_instances
-                // via SetBackendThread
-                auto err = CreateInstance(
-                    model, instance_name, signature, kind, id, profile_names,
-                    passive, policy_name, *host_policy,
-                    *rate_limiter_config_ptr, secondary_devices, &new_instance);
-                RETURN_IF_ERROR(ResetNumaMemoryPolicy());
-                RETURN_IF_ERROR(err);
-                // NOTE [thread-safety]: RegisterInstance modifies bg/bg_passive
-                // instances
-                RETURN_IF_ERROR(
-                    model->RegisterInstance(std::move(new_instance), passive));
-
-                // When deploying on GPU, we want to make sure the GPU memory
-                // usage is within allowed range, otherwise, stop the creation
-                // to ensure there is sufficient GPU memory for other use. We
-                // check the usage after loading the instance to better
-                // enforcing the limit. If we check before loading, we may
-                // create instance that occupies the rest of available memory
-                // which against the purpose
-                if (kind == TRITONSERVER_INSTANCEGROUPKIND_GPU) {
-                  size_t free, total;
-                  double memory_limit;
-                  RETURN_IF_ERROR(GetDeviceMemoryInfo(id, &free, &total));
-                  RETURN_IF_ERROR(BackendConfigurationModelLoadGpuFraction(
-                      backend_cmdline_config_map, id, &memory_limit));
-                  const size_t allow = total * memory_limit;
-                  const size_t used = total - free;
-                  if (used > allow) {
-                    return Status(
-                        Status::Code::UNAVAILABLE,
-                        std::string("can not create model '") + instance_name +
-                            "': memory limit set for " +
-                            TRITONSERVER_InstanceGroupKindString(kind) + " " +
-                            std::to_string(id) +
-                            " has exceeded, model loading is rejected.");
-                  }
-                }
-
-                return Status::Success;
-              }));
-        }
-        catch (const std::exception& ex) {
-          return Status(
-              Status::Code::INTERNAL,
-              "ERROR: Failed to create instance: " + std::string(ex.what()));
-        }
-      }
-    }
-=======
   const triton::common::HostPolicyCmdlineConfig* host_policy =
       &empty_host_policy;
   const auto policy_it = model->HostPolicyMap().find(host_policy_name);
@@ -395,18 +246,9 @@
   if (kind == TRITONSERVER_INSTANCEGROUPKIND_GPU) {
     RETURN_IF_ERROR(VerifyModelLoadGpuFraction(
         name, kind, device_id, model->BackendConfigMap()));
->>>>>>> ec5035ce
-  }
-
-  auto res = Status::Success;
-  for (auto& cr : creation_results) {
-    auto lres = cr.get();
-    if (!lres.IsOk()) {
-      LOG_ERROR << "ERROR: Failed to create instance: " << lres.Message();
-      res = lres;
-    }
-  }
-  return res;
+  }
+
+  return Status::Success;
 }
 
 Status
