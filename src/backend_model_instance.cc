--- conflicted
+++ resolved
@@ -292,19 +292,9 @@
           host_policy = &policy_it->second;
         }
 
-<<<<<<< HEAD
-        // NOTE: std::async can raise an exception on failure to start threads
+        // Note std::async can raise an exception on failure to start threads
         try {
           // Note that the local variables should be captured by value
-=======
-        // TODO: Will conflict with Jacky's changes, need to fix
-        // TODO: May have other thread-safety fixes to add from
-        // rmccormick-instance branch std::async can fail to start a new thread
-        try {
-          // Note that
-          // the local variables should be captured by value
-          // TODO: May want to use model load thread pool or a new thread pool
->>>>>>> 5c61fe76
           creation_results.emplace_back(std::async(
               launch_policy,
               [host_policy, model, instance_name, signature, kind, id,
@@ -351,11 +341,6 @@
                   }
                 }
 
-<<<<<<< HEAD
-=======
-                // TODO: Remove logging
-                LOG_INFO << "Successfully created instance: " << instance_name;
->>>>>>> 5c61fe76
                 return Status::Success;
               }));
         }
@@ -371,10 +356,6 @@
   auto res = Status::Success;
   for (auto& cr : creation_results) {
     auto lres = cr.get();
-<<<<<<< HEAD
-=======
-    // TODO: Remove logging
->>>>>>> 5c61fe76
     if (!lres.IsOk()) {
       LOG_ERROR << "ERROR: Failed to create instance: " << lres.Message();
       res = lres;
