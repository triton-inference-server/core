--- conflicted
+++ resolved
@@ -77,8 +77,6 @@
     // Now that items have been copied to responses, we can clear
     // the item buffers so we don't try to free cache buffers
     RETURN_IF_ERROR(items[i]->ClearBuffers());
-<<<<<<< HEAD
-=======
   }
 
   return Status::Success;
@@ -140,7 +138,6 @@
     for (size_t b = 0; b < buffers.size(); b++) {
       RETURN_IF_ERROR(items[i]->ToBytes(response_outputs[b], &buffers[b]));
     }
->>>>>>> b80c1f5b
   }
 
   return Status::Success;
@@ -446,19 +443,9 @@
   // them shortly after the insert_fn call.
   const auto entry = std::make_unique<CacheEntry>();
   for (const auto& item : items) {
-    // TODO
-<<<<<<< HEAD
-=======
-    std::cout << "~~~~~ ADDING ITEM: " << item.get() << std::endl;
->>>>>>> b80c1f5b
     entry->AddItem(item);
   }
 
-  // TODO
-<<<<<<< HEAD
-=======
-  std::cout << "~~~ Calling insert_fn_" << std::endl;
->>>>>>> b80c1f5b
   const auto opaque_entry =
       reinterpret_cast<TRITONCACHE_CacheEntry*>(entry.get());
   RETURN_IF_TRITONSERVER_ERROR(
@@ -524,12 +511,6 @@
 
   auto entry = std::make_unique<CacheEntry>();
   auto opaque_entry = reinterpret_cast<TRITONCACHE_CacheEntry*>(entry.get());
-  // TODO
-<<<<<<< HEAD
-=======
-  std::cout << "~~~ Calling lookup_fn_ with allocator: " << allocator
-            << std::endl;
->>>>>>> b80c1f5b
   auto err = lookup_fn_(cache_impl_, key.c_str(), opaque_entry, allocator);
   if (err) {
     auto fail = Status(
