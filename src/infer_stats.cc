--- conflicted
+++ resolved
@@ -112,9 +112,7 @@
         "compute_output_duration", compute_output_duration_ns / 1000);
     // Summary Latencies
     const auto& reporter_config = metric_reporter->Config();
-    // NOTE: If caching is enabled for this model, disable request_duration
-    // summary. Need to handle updating request duration correctly on cache
-    // misses.
+    // FIXME [DLIS-4762]: request summary is disabled when cache is enabled.
     if (!reporter_config.cache_enabled_) {
       metric_reporter->ObserveSummary(
           "request_duration", request_duration_ns / 1000);
@@ -164,7 +162,7 @@
     metric_reporter->IncrementCounter(
         "cache_hit_duration", cache_hit_duration_ns / 1000);
     // Summary Latencies
-    // FIXME: request_duration summary is disabled when cache is enabled.
+    // FIXME [DLIS-4762]: request summary is disabled when cache is enabled.
     // metric_reporter->ObserveSummary(
     //    "request_duration", request_duration_ns / 1000);
     metric_reporter->ObserveSummary("queue_duration", queue_duration_ns / 1000);
@@ -200,17 +198,9 @@
     metric_reporter->IncrementCounter(
         "cache_miss_duration", cache_miss_duration_ns / 1000);
 
-<<<<<<< HEAD
-    // FIXME: request_duration is disabled when caching is enabled. Need to
-    //        account for adding cache miss duration on top of request_duration
-    //        from backend within a single observation.
-=======
-    // FIXME [DLIS-4762]: When caching is enabled for a given model, and summary
-    // metrics are enabled, the request_duration summary will not reflect the
-    // additional time spent on inserting response into cache. However, the
-    // cache_miss_duration summary or the counter version of request_duration
-    // can be used for more accurate results.
->>>>>>> e23fdd52
+    // FIXME [DLIS-4762]: request summary is disabled when cache is enabled.
+    //       Need to account for adding cache miss duration on top of
+    //       request_duration from backend within a single observation.
     // metric_reporter->ObserveSummary(
     //    "request_duration", cache_miss_duration_ns / 1000);
     metric_reporter->ObserveSummary(
