--- conflicted
+++ resolved
@@ -633,9 +633,8 @@
   std::lock_guard<std::mutex> lock(completion_queue_mtx_);
   completion_queue_.emplace_back();
   auto queue_slot = &completion_queue_.back();
-<<<<<<< HEAD
   // Cache plumbing
-  auto key = request->CacheKey();
+  const auto& key = request->CacheKey();
   uint64_t lookup_ns =
       request->CacheLookupEndNs() - request->CacheLookupStartNs();
   if (!request->CacheKeyIsSet()) {
@@ -649,48 +648,26 @@
 
   request->SetResponseDelegator(
       [this, queue_slot, key, lookup_ns](
-=======
-  const auto key = request->CacheKey();
-
-  request->SetResponseDelegator(
-      [this, queue_slot, key](
->>>>>>> 0659c61f
+
           std::unique_ptr<InferenceResponse>&& response, const uint32_t flags) {
         if (response_cache_enabled_) {
           // Cache insertion happens here because we need the backend to have
           // computed the inference response first in the case of cache miss
           auto cache = model_->Server()->CacheManager()->Cache();
-<<<<<<< HEAD
           uint64_t insert_start_ns = CaptureTimeNs();
           auto status = cache->Insert(response.get(), key);
           uint64_t insert_end_ns = CaptureTimeNs();
-=======
-          auto insert_start_ns = CaptureTimeNs();
-          auto status = cache->Insert(response.get(), key);
-          auto insert_end_ns = CaptureTimeNs();
->>>>>>> 0659c61f
 
           bool cache_miss =
               (status.StatusCode() != Status::Code::ALREADY_EXISTS);
           if (cache_miss) {
 #ifdef TRITON_ENABLE_STATS
-<<<<<<< HEAD
             uint64_t insert_ns = insert_end_ns - insert_start_ns;
             uint64_t cache_miss_ns = lookup_ns + insert_ns;
             // Use model_ to update stats directly because request object can be
             // released by the backend before getting to this callback.
             model_->MutableStatsAggregator()->UpdateSuccessCacheMiss(
                 reporter_.get(), cache_miss_ns);
-=======
-            // Use model_ to update stats directly because request object can be
-            // released by the backend before getting to this callback.
-            const auto insert_ns = insert_end_ns - insert_start_ns;
-            // FIXME (DLIS-4372): Consolidate to single cache_miss_duration.
-            //   Lookup is negligible on cache miss or can be separated.
-            const auto lookup_ns = 0;
-            model_->MutableStatsAggregator()->UpdateSuccessCacheMiss(
-                reporter_.get(), lookup_ns, insert_ns);
->>>>>>> 0659c61f
 #endif  // TRITON_ENABLE_STATS
             if (!status.IsOk()) {
               LOG_ERROR << "Failed to insert key [" << key
