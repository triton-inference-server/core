--- conflicted
+++ resolved
@@ -215,17 +215,16 @@
     return GetSingleton()->inf_pending_request_count_family_;
   }
 
-<<<<<<< HEAD
   static prometheus::Family<prometheus::Histogram>&
   FamilyFirstResponseDuration()
   {
     return GetSingleton()->inf_first_response_histogram_ms_family_;
-=======
+  }
+
   // Metric family of load time per model
   static prometheus::Family<prometheus::Gauge>& FamilyModelLoadTime()
   {
     return GetSingleton()->model_load_time_family_;
->>>>>>> c681867a
   }
 
   // Metric families of per-model response cache metrics
@@ -313,12 +312,9 @@
   prometheus::Family<prometheus::Counter>&
       inf_compute_output_duration_us_family_;
   prometheus::Family<prometheus::Gauge>& inf_pending_request_count_family_;
-<<<<<<< HEAD
   prometheus::Family<prometheus::Histogram>&
       inf_first_response_histogram_ms_family_;
-=======
   prometheus::Family<prometheus::Gauge>& model_load_time_family_;
->>>>>>> c681867a
 
   prometheus::Family<prometheus::Gauge>& pinned_memory_pool_total_family_;
   prometheus::Family<prometheus::Gauge>& pinned_memory_pool_used_family_;
