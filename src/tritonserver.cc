// Copyright 2019-2023, NVIDIA CORPORATION & AFFILIATES. All rights reserved.
//
// Redistribution and use in source and binary forms, with or without
// modification, are permitted provided that the following conditions
// are met:
//  * Redistributions of source code must retain the above copyright
//    notice, this list of conditions and the following disclaimer.
//  * Redistributions in binary form must reproduce the above copyright
//    notice, this list of conditions and the following disclaimer in the
//    documentation and/or other materials provided with the distribution.
//  * Neither the name of NVIDIA CORPORATION nor the names of its
//    contributors may be used to endorse or promote products derived
//    from this software without specific prior written permission.
//
// THIS SOFTWARE IS PROVIDED BY THE COPYRIGHT HOLDERS ``AS IS'' AND ANY
// EXPRESS OR IMPLIED WARRANTIES, INCLUDING, BUT NOT LIMITED TO, THE
// IMPLIED WARRANTIES OF MERCHANTABILITY AND FITNESS FOR A PARTICULAR
// PURPOSE ARE DISCLAIMED.  IN NO EVENT SHALL THE COPYRIGHT OWNER OR
// CONTRIBUTORS BE LIABLE FOR ANY DIRECT, INDIRECT, INCIDENTAL, SPECIAL,
// EXEMPLARY, OR CONSEQUENTIAL DAMAGES (INCLUDING, BUT NOT LIMITED TO,
// PROCUREMENT OF SUBSTITUTE GOODS OR SERVICES; LOSS OF USE, DATA, OR
// PROFITS; OR BUSINESS INTERRUPTION) HOWEVER CAUSED AND ON ANY THEORY
// OF LIABILITY, WHETHER IN CONTRACT, STRICT LIABILITY, OR TORT
// (INCLUDING NEGLIGENCE OR OTHERWISE) ARISING IN ANY WAY OUT OF THE USE
// OF THIS SOFTWARE, EVEN IF ADVISED OF THE POSSIBILITY OF SUCH DAMAGE.

#include <string>
#include <vector>
#include "buffer_attributes.h"
#include "cuda_utils.h"
#include "infer_parameter.h"
#include "infer_request.h"
#include "infer_response.h"
#include "infer_stats.h"
#include "metric_family.h"
#include "metrics.h"
#include "model.h"
#include "model_config_utils.h"
#include "model_repository_manager.h"
#include "rate_limiter.h"
#include "response_allocator.h"
#include "server.h"
#include "server_message.h"
#include "status.h"
#include "triton/common/logging.h"
#include "triton/common/model_config.h"
#include "triton/common/nvtx.h"
#include "triton/common/table_printer.h"
#include "triton/common/triton_json.h"
#include "tritonserver_apis.h"

// For unknown reason, windows will not export some functions declared
// with dllexport in tritonrepoagent.h and tritonbackend.h. To get
// those functions exported it is (also?) necessary to mark the
// definitions in this file with dllexport as well. The TRITONSERVER_*
// functions are getting exported but for consistency adding the
// declspec to these definitions as well.
#if defined(_MSC_VER)
#define TRITONAPI_DECLSPEC __declspec(dllexport)
#elif defined(__GNUC__)
#define TRITONAPI_DECLSPEC __attribute__((__visibility__("default")))
#else
#define TRITONAPI_DECLSPEC
#endif

namespace tc = triton::core;

namespace {

std::string
ResourceString(const std::string& name, const int count, const int device_id)
{
  return std::string(
      "{\"name\":\"" + name + "\", \"count\":" + std::to_string(count) +
      " \"device\":" + std::to_string(device_id) + "}");
}

std::string
RateLimitModeToString(const tc::RateLimitMode rate_limit_mode)
{
  std::string rl_mode_str("<unknown>");
  switch (rate_limit_mode) {
    case tc::RateLimitMode::RL_EXEC_COUNT: {
      rl_mode_str = "EXEC_COUNT";
      break;
    }
    case tc::RateLimitMode::RL_OFF: {
      rl_mode_str = "OFF";
      break;
    }
  }
  return rl_mode_str;
}

//
// TritonServerError
//
// Implementation for TRITONSERVER_Error.
//
class TritonServerError {
 public:
  static TRITONSERVER_Error* Create(
      TRITONSERVER_Error_Code code, const char* msg);
  static TRITONSERVER_Error* Create(
      TRITONSERVER_Error_Code code, const std::string& msg);
  static TRITONSERVER_Error* Create(const tc::Status& status);

  TRITONSERVER_Error_Code Code() const { return code_; }
  const std::string& Message() const { return msg_; }

 private:
  TritonServerError(TRITONSERVER_Error_Code code, const std::string& msg)
      : code_(code), msg_(msg)
  {
  }
  TritonServerError(TRITONSERVER_Error_Code code, const char* msg)
      : code_(code), msg_(msg)
  {
  }

  TRITONSERVER_Error_Code code_;
  const std::string msg_;
};

TRITONSERVER_Error*
TritonServerError::Create(TRITONSERVER_Error_Code code, const char* msg)
{
  return reinterpret_cast<TRITONSERVER_Error*>(
      new TritonServerError(code, msg));
}

TRITONSERVER_Error*
TritonServerError::Create(TRITONSERVER_Error_Code code, const std::string& msg)
{
  return reinterpret_cast<TRITONSERVER_Error*>(
      new TritonServerError(code, msg));
}

TRITONSERVER_Error*
TritonServerError::Create(const tc::Status& status)
{
  // If 'status' is success then return nullptr as that indicates
  // success
  if (status.IsOk()) {
    return nullptr;
  }

  return Create(
      tc::StatusCodeToTritonCode(status.StatusCode()), status.Message());
}

#define RETURN_IF_STATUS_ERROR(S)                 \
  do {                                            \
    const tc::Status& status__ = (S);             \
    if (!status__.IsOk()) {                       \
      return TritonServerError::Create(status__); \
    }                                             \
  } while (false)

//
// TritonServerMetrics
//
// Implementation for TRITONSERVER_Metrics.
//
class TritonServerMetrics {
 public:
  TritonServerMetrics() = default;
  TRITONSERVER_Error* Serialize(const char** base, size_t* byte_size);

 private:
  std::string serialized_;
};

TRITONSERVER_Error*
TritonServerMetrics::Serialize(const char** base, size_t* byte_size)
{
#ifdef TRITON_ENABLE_METRICS
  serialized_ = tc::Metrics::SerializedMetrics();
  *base = serialized_.c_str();
  *byte_size = serialized_.size();
  return nullptr;  // Success
#else
  *base = nullptr;
  *byte_size = 0;
  return TRITONSERVER_ErrorNew(
      TRITONSERVER_ERROR_UNSUPPORTED, "metrics not supported");
#endif  // TRITON_ENABLE_METRICS
}

//
// TritonServerOptions
//
// Implementation for TRITONSERVER_ServerOptions.
//
class TritonServerOptions {
 public:
  TritonServerOptions();

  const std::string& ServerId() const { return server_id_; }
  void SetServerId(const char* id) { server_id_ = id; }

  const std::set<std::string>& ModelRepositoryPaths() const
  {
    return repo_paths_;
  }
  void SetModelRepositoryPath(const char* p) { repo_paths_.insert(p); }

  tc::ModelControlMode ModelControlMode() const { return model_control_mode_; }
  void SetModelControlMode(tc::ModelControlMode m) { model_control_mode_ = m; }

  const std::set<std::string>& StartupModels() const { return models_; }
  void SetStartupModel(const char* m) { models_.insert(m); }

  bool ExitOnError() const { return exit_on_error_; }
  void SetExitOnError(bool b) { exit_on_error_ = b; }

  bool StrictModelConfig() const { return strict_model_config_; }
  void SetStrictModelConfig(bool b) { strict_model_config_ = b; }

  tc::RateLimitMode RateLimiterMode() const { return rate_limit_mode_; }
  void SetRateLimiterMode(tc::RateLimitMode m) { rate_limit_mode_ = m; }

  TRITONSERVER_Error* AddRateLimiterResource(
      const std::string& resource, const size_t count, const int device);

  // The resource map is the map from device id to the map of
  // of resources with their respective counts for that device.
  const tc::RateLimiter::ResourceMap& RateLimiterResources() const
  {
    return rate_limit_resource_map_;
  }

  uint64_t PinnedMemoryPoolByteSize() const { return pinned_memory_pool_size_; }
  void SetPinnedMemoryPoolByteSize(uint64_t s) { pinned_memory_pool_size_ = s; }

  const std::map<int, uint64_t>& CudaMemoryPoolByteSize() const
  {
    return cuda_memory_pool_size_;
  }
  void SetCudaMemoryPoolByteSize(int id, uint64_t s)
  {
    cuda_memory_pool_size_[id] = s;
  }

  double MinSupportedComputeCapability() const
  {
    return min_compute_capability_;
  }
  void SetMinSupportedComputeCapability(double c)
  {
    min_compute_capability_ = c;
  }

  bool StrictReadiness() const { return strict_readiness_; }
  void SetStrictReadiness(bool b) { strict_readiness_ = b; }

  unsigned int ExitTimeout() const { return exit_timeout_; }
  void SetExitTimeout(unsigned int t) { exit_timeout_ = t; }

  unsigned int BufferManagerThreadCount() const
  {
    return buffer_manager_thread_count_;
  }
  void SetBufferManagerThreadCount(unsigned int c)
  {
    buffer_manager_thread_count_ = c;
  }

  unsigned int ModelLoadThreadCount() const { return model_load_thread_count_; }
  void SetModelLoadThreadCount(unsigned int c) { model_load_thread_count_ = c; }

  bool Metrics() const { return metrics_; }
  void SetMetrics(bool b) { metrics_ = b; }

  bool GpuMetrics() const { return gpu_metrics_; }
  void SetGpuMetrics(bool b) { gpu_metrics_ = b; }

  bool CpuMetrics() const { return cpu_metrics_; }
  void SetCpuMetrics(bool b) { cpu_metrics_ = b; }

  uint64_t MetricsInterval() const { return metrics_interval_; }
  void SetMetricsInterval(uint64_t m) { metrics_interval_ = m; }

  const std::string& BackendDir() const { return backend_dir_; }
  void SetBackendDir(const std::string& bd) { backend_dir_ = bd; }

  const std::string& RepoAgentDir() const { return repoagent_dir_; }
  void SetRepoAgentDir(const std::string& rad) { repoagent_dir_ = rad; }

  // The backend config map is a map from backend name to the
  // setting=value pairs for that backend. The empty backend name ("")
  // is used to communicate configuration information that is used
  // internally.
  const triton::common::BackendCmdlineConfigMap& BackendCmdlineConfigMap() const
  {
    return backend_cmdline_config_map_;
  }
  TRITONSERVER_Error* AddBackendConfig(
      const std::string& backend_name, const std::string& setting,
      const std::string& value);

  TRITONSERVER_Error* SetHostPolicy(
      const std::string& policy_name, const std::string& setting,
      const std::string& value);
  const triton::common::HostPolicyCmdlineConfigMap& HostPolicyCmdlineConfigMap()
      const
  {
    return host_policy_map_;
  }

<<<<<<< HEAD
  tc::CacheConfigMap CacheConfig() { return cache_config_map_; }
=======
  const tc::CacheConfigMap& CacheConfig() { return cache_config_map_; }
>>>>>>> d445d3d2
  TRITONSERVER_Error* AddCacheConfig(
      const std::string& cache_name, const std::string& config_json);
  const std::string& CacheDir() const { return cache_dir_; }
  void SetCacheDir(const std::string& dir) { cache_dir_ = dir; }

 private:
  std::string server_id_;
  std::set<std::string> repo_paths_;
  tc::ModelControlMode model_control_mode_;
  std::set<std::string> models_;
  bool exit_on_error_;
  bool strict_model_config_;
  bool strict_readiness_;
  tc::RateLimitMode rate_limit_mode_;
  tc::RateLimiter::ResourceMap rate_limit_resource_map_;
  bool metrics_;
  bool gpu_metrics_;
  bool cpu_metrics_;
  uint64_t metrics_interval_;
  unsigned int exit_timeout_;
  uint64_t pinned_memory_pool_size_;
  unsigned int buffer_manager_thread_count_;
  unsigned int model_load_thread_count_;
  std::map<int, uint64_t> cuda_memory_pool_size_;
  double min_compute_capability_;
  std::string backend_dir_;
  std::string repoagent_dir_;
  std::string cache_dir_;
  tc::CacheConfigMap cache_config_map_;
  triton::common::BackendCmdlineConfigMap backend_cmdline_config_map_;
  triton::common::HostPolicyCmdlineConfigMap host_policy_map_;
};

TritonServerOptions::TritonServerOptions()
    : server_id_("triton"),
      model_control_mode_(tc::ModelControlMode::MODE_POLL),
      exit_on_error_(true), strict_model_config_(true), strict_readiness_(true),
      rate_limit_mode_(tc::RateLimitMode::RL_OFF), metrics_(true),
      gpu_metrics_(true), cpu_metrics_(true), metrics_interval_(2000),
      exit_timeout_(30), pinned_memory_pool_size_(1 << 28),
      buffer_manager_thread_count_(0),
      model_load_thread_count_(
          std::max(2u, 2 * std::thread::hardware_concurrency())),
#ifdef TRITON_ENABLE_GPU
      min_compute_capability_(TRITON_MIN_COMPUTE_CAPABILITY),
#else
      min_compute_capability_(0),
#endif  // TRITON_ENABLE_GPU
      backend_dir_("/opt/tritonserver/backends"),
      repoagent_dir_("/opt/tritonserver/repoagents"),
      cache_dir_("/opt/tritonserver/caches")
{
#ifndef TRITON_ENABLE_METRICS
  metrics_ = false;
  gpu_metrics_ = false;
  cpu_metrics_ = false;
#endif  // TRITON_ENABLE_METRICS

#ifndef TRITON_ENABLE_METRICS_GPU
  gpu_metrics_ = false;
#endif  // TRITON_ENABLE_METRICS_GPU

#ifndef TRITON_ENABLE_METRICS_CPU
  cpu_metrics_ = false;
#endif  // TRITON_ENABLE_METRICS_CPU
}

TRITONSERVER_Error*
TritonServerOptions::AddRateLimiterResource(
    const std::string& name, const size_t count, const int device)
{
  auto ditr = rate_limit_resource_map_.find(device);
  if (ditr == rate_limit_resource_map_.end()) {
    ditr = rate_limit_resource_map_
               .emplace(device, std::map<std::string, size_t>())
               .first;
  }
  auto ritr = ditr->second.find(name);
  if (ritr == ditr->second.end()) {
    ditr->second.emplace(name, count).first;
  } else {
    // If already present then store the minimum of the two.
    if (ritr->second > count) {
      ritr->second = count;
    }
  }

  return nullptr;  // success
}

TRITONSERVER_Error*
TritonServerOptions::AddBackendConfig(
    const std::string& backend_name, const std::string& setting,
    const std::string& value)
{
  triton::common::BackendCmdlineConfig& cc =
      backend_cmdline_config_map_[backend_name];
  cc.push_back(std::make_pair(setting, value));

  return nullptr;  // success
}

TRITONSERVER_Error*
TritonServerOptions::AddCacheConfig(
    const std::string& cache_name, const std::string& config_json)
{
  cache_config_map_[cache_name] = config_json;
  return nullptr;  // success
}

TRITONSERVER_Error*
TritonServerOptions::SetHostPolicy(
    const std::string& policy_name, const std::string& setting,
    const std::string& value)
{
  // Check if supported setting is passed
  if ((setting != "numa-node") && (setting != "cpu-cores")) {
    return TRITONSERVER_ErrorNew(
        TRITONSERVER_ERROR_UNSUPPORTED,
        std::string(
            "Unsupported host policy setting '" + setting +
            "' is specified, supported settings are 'numa-node', 'cpu-cores'")
            .c_str());
  }

  triton::common::HostPolicyCmdlineConfig& hp = host_policy_map_[policy_name];
  hp[setting] = value;

  return nullptr;  // success
}

#define SetDurationStat(DOC, PARENT, STAT_NAME, COUNT, NS)   \
  do {                                                       \
    triton::common::TritonJson::Value dstat(                 \
        DOC, triton::common::TritonJson::ValueType::OBJECT); \
    dstat.AddUInt("count", (COUNT));                         \
    dstat.AddUInt("ns", (NS));                               \
    PARENT.Add(STAT_NAME, std::move(dstat));                 \
  } while (false)

}  // namespace

extern "C" {

//
// TRITONSERVER API Version
//
TRITONAPI_DECLSPEC TRITONSERVER_Error*
TRITONSERVER_ApiVersion(uint32_t* major, uint32_t* minor)
{
  *major = TRITONSERVER_API_VERSION_MAJOR;
  *minor = TRITONSERVER_API_VERSION_MINOR;
  return nullptr;  // success
}

//
// TRITONSERVER_DataType
//
TRITONAPI_DECLSPEC const char*
TRITONSERVER_DataTypeString(TRITONSERVER_DataType datatype)
{
  switch (datatype) {
    case TRITONSERVER_TYPE_BOOL:
      return "BOOL";
    case TRITONSERVER_TYPE_UINT8:
      return "UINT8";
    case TRITONSERVER_TYPE_UINT16:
      return "UINT16";
    case TRITONSERVER_TYPE_UINT32:
      return "UINT32";
    case TRITONSERVER_TYPE_UINT64:
      return "UINT64";
    case TRITONSERVER_TYPE_INT8:
      return "INT8";
    case TRITONSERVER_TYPE_INT16:
      return "INT16";
    case TRITONSERVER_TYPE_INT32:
      return "INT32";
    case TRITONSERVER_TYPE_INT64:
      return "INT64";
    case TRITONSERVER_TYPE_FP16:
      return "FP16";
    case TRITONSERVER_TYPE_FP32:
      return "FP32";
    case TRITONSERVER_TYPE_FP64:
      return "FP64";
    case TRITONSERVER_TYPE_BYTES:
      return "BYTES";
    case TRITONSERVER_TYPE_BF16:
      return "BF16";
    default:
      break;
  }

  return "<invalid>";
}

TRITONAPI_DECLSPEC TRITONSERVER_DataType
TRITONSERVER_StringToDataType(const char* dtype)
{
  const size_t len = strlen(dtype);
  return tc::DataTypeToTriton(
      triton::common::ProtocolStringToDataType(dtype, len));
}

TRITONAPI_DECLSPEC uint32_t
TRITONSERVER_DataTypeByteSize(TRITONSERVER_DataType datatype)
{
  switch (datatype) {
    case TRITONSERVER_TYPE_BOOL:
    case TRITONSERVER_TYPE_INT8:
    case TRITONSERVER_TYPE_UINT8:
      return 1;
    case TRITONSERVER_TYPE_INT16:
    case TRITONSERVER_TYPE_UINT16:
    case TRITONSERVER_TYPE_FP16:
    case TRITONSERVER_TYPE_BF16:
      return 2;
    case TRITONSERVER_TYPE_INT32:
    case TRITONSERVER_TYPE_UINT32:
    case TRITONSERVER_TYPE_FP32:
      return 4;
    case TRITONSERVER_TYPE_INT64:
    case TRITONSERVER_TYPE_UINT64:
    case TRITONSERVER_TYPE_FP64:
      return 8;
    case TRITONSERVER_TYPE_BYTES:
      return 0;
    default:
      break;
  }

  return 0;
}

//
// TRITONSERVER_MemoryType
//
TRITONAPI_DECLSPEC const char*
TRITONSERVER_MemoryTypeString(TRITONSERVER_MemoryType memtype)
{
  switch (memtype) {
    case TRITONSERVER_MEMORY_CPU:
      return "CPU";
    case TRITONSERVER_MEMORY_CPU_PINNED:
      return "CPU_PINNED";
    case TRITONSERVER_MEMORY_GPU:
      return "GPU";
    default:
      break;
  }

  return "<invalid>";
}

//
// TRITONSERVER_Parameter
//
TRITONAPI_DECLSPEC const char*
TRITONSERVER_ParameterTypeString(TRITONSERVER_ParameterType paramtype)
{
  switch (paramtype) {
    case TRITONSERVER_PARAMETER_STRING:
      return "STRING";
    case TRITONSERVER_PARAMETER_INT:
      return "INT";
    case TRITONSERVER_PARAMETER_BOOL:
      return "BOOL";
    default:
      break;
  }

  return "<invalid>";
}

TRITONAPI_DECLSPEC TRITONSERVER_Parameter*
TRITONSERVER_ParameterNew(
    const char* name, const TRITONSERVER_ParameterType type, const void* value)
{
  std::unique_ptr<tc::InferenceParameter> lparam;
  switch (type) {
    case TRITONSERVER_PARAMETER_STRING:
      lparam.reset(new tc::InferenceParameter(
          name, reinterpret_cast<const char*>(value)));
      break;
    case TRITONSERVER_PARAMETER_INT:
      lparam.reset(new tc::InferenceParameter(
          name, *reinterpret_cast<const int64_t*>(value)));
      break;
    case TRITONSERVER_PARAMETER_BOOL:
      lparam.reset(new tc::InferenceParameter(
          name, *reinterpret_cast<const bool*>(value)));
      break;
    default:
      break;
  }
  return reinterpret_cast<TRITONSERVER_Parameter*>(lparam.release());
}

TRITONAPI_DECLSPEC TRITONSERVER_Parameter*
TRITONSERVER_ParameterBytesNew(
    const char* name, const void* byte_ptr, const uint64_t size)
{
  std::unique_ptr<tc::InferenceParameter> lparam(
      new tc::InferenceParameter(name, byte_ptr, size));
  return reinterpret_cast<TRITONSERVER_Parameter*>(lparam.release());
}

TRITONAPI_DECLSPEC void
TRITONSERVER_ParameterDelete(TRITONSERVER_Parameter* parameter)
{
  delete reinterpret_cast<tc::InferenceParameter*>(parameter);
}

//
// TRITONSERVER_InstanceGroupKind
//
TRITONAPI_DECLSPEC const char*
TRITONSERVER_InstanceGroupKindString(TRITONSERVER_InstanceGroupKind kind)
{
  switch (kind) {
    case TRITONSERVER_INSTANCEGROUPKIND_AUTO:
      return "AUTO";
    case TRITONSERVER_INSTANCEGROUPKIND_CPU:
      return "CPU";
    case TRITONSERVER_INSTANCEGROUPKIND_GPU:
      return "GPU";
    case TRITONSERVER_INSTANCEGROUPKIND_MODEL:
      return "MODEL";
    default:
      break;
  }

  return "<invalid>";
}

//
// TRITONSERVER_Log
//
TRITONAPI_DECLSPEC bool
TRITONSERVER_LogIsEnabled(TRITONSERVER_LogLevel level)
{
  switch (level) {
    case TRITONSERVER_LOG_INFO:
      return LOG_INFO_IS_ON;
    case TRITONSERVER_LOG_WARN:
      return LOG_WARNING_IS_ON;
    case TRITONSERVER_LOG_ERROR:
      return LOG_ERROR_IS_ON;
    case TRITONSERVER_LOG_VERBOSE:
      return LOG_VERBOSE_IS_ON(1);
  }

  return false;
}

TRITONAPI_DECLSPEC TRITONSERVER_Error*
TRITONSERVER_LogMessage(
    TRITONSERVER_LogLevel level, const char* filename, const int line,
    const char* msg)
{
  switch (level) {
    case TRITONSERVER_LOG_INFO:
      LOG_INFO_FL(filename, line) << msg;
      return nullptr;
    case TRITONSERVER_LOG_WARN:
      LOG_WARNING_FL(filename, line) << msg;
      return nullptr;
    case TRITONSERVER_LOG_ERROR:
      LOG_ERROR_FL(filename, line) << msg;
      return nullptr;
    case TRITONSERVER_LOG_VERBOSE:
      LOG_VERBOSE_FL(1, filename, line) << msg;
      return nullptr;
    default:
      return TRITONSERVER_ErrorNew(
          TRITONSERVER_ERROR_INVALID_ARG,
          std::string("unknown logging level '" + std::to_string(level) + "'")
              .c_str());
  }
}

//
// TRITONSERVER_Error
//
TRITONAPI_DECLSPEC TRITONSERVER_Error*
TRITONSERVER_ErrorNew(TRITONSERVER_Error_Code code, const char* msg)
{
  return reinterpret_cast<TRITONSERVER_Error*>(
      TritonServerError::Create(code, msg));
}

TRITONAPI_DECLSPEC void
TRITONSERVER_ErrorDelete(TRITONSERVER_Error* error)
{
  TritonServerError* lerror = reinterpret_cast<TritonServerError*>(error);
  delete lerror;
}

TRITONSERVER_Error_Code
TRITONSERVER_ErrorCode(TRITONSERVER_Error* error)
{
  TritonServerError* lerror = reinterpret_cast<TritonServerError*>(error);
  return lerror->Code();
}

TRITONAPI_DECLSPEC const char*
TRITONSERVER_ErrorCodeString(TRITONSERVER_Error* error)
{
  TritonServerError* lerror = reinterpret_cast<TritonServerError*>(error);
  return tc::Status::CodeString(tc::TritonCodeToStatusCode(lerror->Code()));
}

TRITONAPI_DECLSPEC const char*
TRITONSERVER_ErrorMessage(TRITONSERVER_Error* error)
{
  TritonServerError* lerror = reinterpret_cast<TritonServerError*>(error);
  return lerror->Message().c_str();
}

//
// TRITONSERVER_ResponseAllocator
//
TRITONAPI_DECLSPEC TRITONSERVER_Error*
TRITONSERVER_ResponseAllocatorNew(
    TRITONSERVER_ResponseAllocator** allocator,
    TRITONSERVER_ResponseAllocatorAllocFn_t alloc_fn,
    TRITONSERVER_ResponseAllocatorReleaseFn_t release_fn,
    TRITONSERVER_ResponseAllocatorStartFn_t start_fn)
{
  *allocator = reinterpret_cast<TRITONSERVER_ResponseAllocator*>(
      new tc::ResponseAllocator(alloc_fn, release_fn, start_fn));
  return nullptr;  // Success
}

TRITONSERVER_Error*
TRITONSERVER_ResponseAllocatorSetQueryFunction(
    TRITONSERVER_ResponseAllocator* allocator,
    TRITONSERVER_ResponseAllocatorQueryFn_t query_fn)
{
  reinterpret_cast<tc::ResponseAllocator*>(allocator)->SetQueryFunction(
      query_fn);
  return nullptr;  // success
}

TRITONAPI_DECLSPEC TRITONSERVER_Error*
TRITONSERVER_ResponseAllocatorSetBufferAttributesFunction(
    TRITONSERVER_ResponseAllocator* allocator,
    TRITONSERVER_ResponseAllocatorBufferAttributesFn_t buffer_attributes_fn)
{
  reinterpret_cast<tc::ResponseAllocator*>(allocator)
      ->SetBufferAttributesFunction(buffer_attributes_fn);
  return nullptr;  // success
}

TRITONAPI_DECLSPEC TRITONSERVER_Error*
TRITONSERVER_ResponseAllocatorDelete(TRITONSERVER_ResponseAllocator* allocator)
{
  tc::ResponseAllocator* lalloc =
      reinterpret_cast<tc::ResponseAllocator*>(allocator);
  delete lalloc;
  return nullptr;  // Success
}

//
// TRITONSERVER_Message
//
TRITONAPI_DECLSPEC TRITONSERVER_Error*
TRITONSERVER_MessageNewFromSerializedJson(
    TRITONSERVER_Message** message, const char* base, size_t byte_size)
{
  *message = reinterpret_cast<TRITONSERVER_Message*>(
      new tc::TritonServerMessage({base, byte_size}));
  return nullptr;
}

TRITONAPI_DECLSPEC TRITONSERVER_Error*
TRITONSERVER_MessageDelete(TRITONSERVER_Message* message)
{
  tc::TritonServerMessage* lmessage =
      reinterpret_cast<tc::TritonServerMessage*>(message);
  delete lmessage;
  return nullptr;  // Success
}

TRITONAPI_DECLSPEC TRITONSERVER_Error*
TRITONSERVER_MessageSerializeToJson(
    TRITONSERVER_Message* message, const char** base, size_t* byte_size)
{
  tc::TritonServerMessage* lmessage =
      reinterpret_cast<tc::TritonServerMessage*>(message);
  lmessage->Serialize(base, byte_size);
  return nullptr;  // Success
}

//
// TRITONSERVER_Metrics
//
TRITONAPI_DECLSPEC TRITONSERVER_Error*
TRITONSERVER_MetricsDelete(TRITONSERVER_Metrics* metrics)
{
  TritonServerMetrics* lmetrics =
      reinterpret_cast<TritonServerMetrics*>(metrics);
  delete lmetrics;
  return nullptr;  // Success
}

TRITONAPI_DECLSPEC TRITONSERVER_Error*
TRITONSERVER_MetricsFormatted(
    TRITONSERVER_Metrics* metrics, TRITONSERVER_MetricFormat format,
    const char** base, size_t* byte_size)
{
  TritonServerMetrics* lmetrics =
      reinterpret_cast<TritonServerMetrics*>(metrics);

  switch (format) {
    case TRITONSERVER_METRIC_PROMETHEUS: {
      return lmetrics->Serialize(base, byte_size);
    }

    default:
      break;
  }

  return TRITONSERVER_ErrorNew(
      TRITONSERVER_ERROR_INVALID_ARG,
      std::string("unknown metrics format '" + std::to_string(format) + "'")
          .c_str());
}

//
// TRITONSERVER_InferenceTrace
//
TRITONAPI_DECLSPEC const char*
TRITONSERVER_InferenceTraceLevelString(TRITONSERVER_InferenceTraceLevel level)
{
  switch (level) {
    case TRITONSERVER_TRACE_LEVEL_DISABLED:
      return "DISABLED";
    case TRITONSERVER_TRACE_LEVEL_MIN:
      return "MIN";
    case TRITONSERVER_TRACE_LEVEL_MAX:
      return "MAX";
    case TRITONSERVER_TRACE_LEVEL_TIMESTAMPS:
      return "TIMESTAMPS";
    case TRITONSERVER_TRACE_LEVEL_TENSORS:
      return "TENSORS";
  }

  return "<unknown>";
}

TRITONAPI_DECLSPEC const char*
TRITONSERVER_InferenceTraceActivityString(
    TRITONSERVER_InferenceTraceActivity activity)
{
  switch (activity) {
    case TRITONSERVER_TRACE_REQUEST_START:
      return "REQUEST_START";
    case TRITONSERVER_TRACE_QUEUE_START:
      return "QUEUE_START";
    case TRITONSERVER_TRACE_COMPUTE_START:
      return "COMPUTE_START";
    case TRITONSERVER_TRACE_COMPUTE_INPUT_END:
      return "COMPUTE_INPUT_END";
    case TRITONSERVER_TRACE_COMPUTE_OUTPUT_START:
      return "COMPUTE_OUTPUT_START";
    case TRITONSERVER_TRACE_COMPUTE_END:
      return "COMPUTE_END";
    case TRITONSERVER_TRACE_REQUEST_END:
      return "REQUEST_END";
    case TRITONSERVER_TRACE_TENSOR_QUEUE_INPUT:
      return "TENSOR_QUEUE_INPUT";
    case TRITONSERVER_TRACE_TENSOR_BACKEND_INPUT:
      return "TENSOR_BACKEND_INPUT";
    case TRITONSERVER_TRACE_TENSOR_BACKEND_OUTPUT:
      return "TENSOR_BACKEND_OUTPUT";
  }

  return "<unknown>";
}

TRITONAPI_DECLSPEC TRITONSERVER_Error*
TRITONSERVER_InferenceTraceNew(
    TRITONSERVER_InferenceTrace** trace, TRITONSERVER_InferenceTraceLevel level,
    uint64_t parent_id, TRITONSERVER_InferenceTraceActivityFn_t activity_fn,
    TRITONSERVER_InferenceTraceReleaseFn_t release_fn, void* trace_userp)
{
#ifdef TRITON_ENABLE_TRACING
  if ((level & TRITONSERVER_TRACE_LEVEL_MIN) > 0) {
    level = static_cast<TRITONSERVER_InferenceTraceLevel>(
        (level ^ TRITONSERVER_TRACE_LEVEL_MIN) |
        TRITONSERVER_TRACE_LEVEL_TIMESTAMPS);
  }
  if ((level & TRITONSERVER_TRACE_LEVEL_MAX) > 0) {
    level = static_cast<TRITONSERVER_InferenceTraceLevel>(
        (level ^ TRITONSERVER_TRACE_LEVEL_MAX) |
        TRITONSERVER_TRACE_LEVEL_TIMESTAMPS);
  }
  tc::InferenceTrace* ltrace = new tc::InferenceTrace(
      level, parent_id, activity_fn, nullptr, release_fn, trace_userp);
  *trace = reinterpret_cast<TRITONSERVER_InferenceTrace*>(ltrace);
  return nullptr;  // Success
#else
  *trace = nullptr;
  return TRITONSERVER_ErrorNew(
      TRITONSERVER_ERROR_UNSUPPORTED, "inference tracing not supported");
#endif  // TRITON_ENABLE_TRACING
}

TRITONAPI_DECLSPEC TRITONSERVER_Error*
TRITONSERVER_InferenceTraceTensorNew(
    TRITONSERVER_InferenceTrace** trace, TRITONSERVER_InferenceTraceLevel level,
    uint64_t parent_id, TRITONSERVER_InferenceTraceActivityFn_t activity_fn,
    TRITONSERVER_InferenceTraceTensorActivityFn_t tensor_activity_fn,
    TRITONSERVER_InferenceTraceReleaseFn_t release_fn, void* trace_userp)
{
#ifdef TRITON_ENABLE_TRACING
  if ((level & TRITONSERVER_TRACE_LEVEL_MIN) > 0) {
    level = static_cast<TRITONSERVER_InferenceTraceLevel>(
        (level ^ TRITONSERVER_TRACE_LEVEL_MIN) |
        TRITONSERVER_TRACE_LEVEL_TIMESTAMPS);
  }
  if ((level & TRITONSERVER_TRACE_LEVEL_MAX) > 0) {
    level = static_cast<TRITONSERVER_InferenceTraceLevel>(
        (level ^ TRITONSERVER_TRACE_LEVEL_MAX) |
        TRITONSERVER_TRACE_LEVEL_TIMESTAMPS);
  }
  tc::InferenceTrace* ltrace = new tc::InferenceTrace(
      level, parent_id, activity_fn, tensor_activity_fn, release_fn,
      trace_userp);
  *trace = reinterpret_cast<TRITONSERVER_InferenceTrace*>(ltrace);
  return nullptr;  // Success
#else
  *trace = nullptr;
  return TRITONSERVER_ErrorNew(
      TRITONSERVER_ERROR_UNSUPPORTED, "inference tracing not supported");
#endif  // TRITON_ENABLE_TRACING
}

TRITONAPI_DECLSPEC TRITONSERVER_Error*
TRITONSERVER_InferenceTraceDelete(TRITONSERVER_InferenceTrace* trace)
{
#ifdef TRITON_ENABLE_TRACING
  tc::InferenceTrace* ltrace = reinterpret_cast<tc::InferenceTrace*>(trace);
  delete ltrace;
  return nullptr;  // Success
#else
  return TRITONSERVER_ErrorNew(
      TRITONSERVER_ERROR_UNSUPPORTED, "inference tracing not supported");
#endif  // TRITON_ENABLE_TRACING
}

TRITONAPI_DECLSPEC TRITONSERVER_Error*
TRITONSERVER_InferenceTraceId(TRITONSERVER_InferenceTrace* trace, uint64_t* id)
{
#ifdef TRITON_ENABLE_TRACING
  tc::InferenceTrace* ltrace = reinterpret_cast<tc::InferenceTrace*>(trace);
  *id = ltrace->Id();
  return nullptr;  // Success
#else
  return TRITONSERVER_ErrorNew(
      TRITONSERVER_ERROR_UNSUPPORTED, "inference tracing not supported");
#endif  // TRITON_ENABLE_TRACING
}

TRITONAPI_DECLSPEC TRITONSERVER_Error*
TRITONSERVER_InferenceTraceParentId(
    TRITONSERVER_InferenceTrace* trace, uint64_t* parent_id)
{
#ifdef TRITON_ENABLE_TRACING
  tc::InferenceTrace* ltrace = reinterpret_cast<tc::InferenceTrace*>(trace);
  *parent_id = ltrace->ParentId();
  return nullptr;  // Success
#else
  return TRITONSERVER_ErrorNew(
      TRITONSERVER_ERROR_UNSUPPORTED, "inference tracing not supported");
#endif  // TRITON_ENABLE_TRACING
}

TRITONAPI_DECLSPEC TRITONSERVER_Error*
TRITONSERVER_InferenceTraceModelName(
    TRITONSERVER_InferenceTrace* trace, const char** model_name)
{
#ifdef TRITON_ENABLE_TRACING
  tc::InferenceTrace* ltrace = reinterpret_cast<tc::InferenceTrace*>(trace);
  *model_name = ltrace->ModelName().c_str();
  return nullptr;  // Success
#else
  return TRITONSERVER_ErrorNew(
      TRITONSERVER_ERROR_UNSUPPORTED, "inference tracing not supported");
#endif  // TRITON_ENABLE_TRACING
}

TRITONAPI_DECLSPEC TRITONSERVER_Error*
TRITONSERVER_InferenceTraceModelVersion(
    TRITONSERVER_InferenceTrace* trace, int64_t* model_version)
{
#ifdef TRITON_ENABLE_TRACING
  tc::InferenceTrace* ltrace = reinterpret_cast<tc::InferenceTrace*>(trace);
  *model_version = ltrace->ModelVersion();
  return nullptr;  // Success
#else
  return TRITONSERVER_ErrorNew(
      TRITONSERVER_ERROR_UNSUPPORTED, "inference tracing not supported");
#endif  // TRITON_ENABLE_TRACING
}

//
// TRITONSERVER_ServerOptions
//
TRITONAPI_DECLSPEC TRITONSERVER_Error*
TRITONSERVER_ServerOptionsNew(TRITONSERVER_ServerOptions** options)
{
  *options =
      reinterpret_cast<TRITONSERVER_ServerOptions*>(new TritonServerOptions());
  return nullptr;  // Success
}

TRITONAPI_DECLSPEC TRITONSERVER_Error*
TRITONSERVER_ServerOptionsDelete(TRITONSERVER_ServerOptions* options)
{
  TritonServerOptions* loptions =
      reinterpret_cast<TritonServerOptions*>(options);
  delete loptions;
  return nullptr;  // Success
}

TRITONAPI_DECLSPEC TRITONSERVER_Error*
TRITONSERVER_ServerOptionsSetServerId(
    TRITONSERVER_ServerOptions* options, const char* server_id)
{
  TritonServerOptions* loptions =
      reinterpret_cast<TritonServerOptions*>(options);
  loptions->SetServerId(server_id);
  return nullptr;  // Success
}

TRITONAPI_DECLSPEC TRITONSERVER_Error*
TRITONSERVER_ServerOptionsSetModelRepositoryPath(
    TRITONSERVER_ServerOptions* options, const char* model_repository_path)
{
  TritonServerOptions* loptions =
      reinterpret_cast<TritonServerOptions*>(options);
  loptions->SetModelRepositoryPath(model_repository_path);
  return nullptr;  // Success
}

TRITONAPI_DECLSPEC TRITONSERVER_Error*
TRITONSERVER_ServerOptionsSetModelControlMode(
    TRITONSERVER_ServerOptions* options, TRITONSERVER_ModelControlMode mode)
{
  TritonServerOptions* loptions =
      reinterpret_cast<TritonServerOptions*>(options);

  // convert mode from TRITONSERVER_ to triton::core
  switch (mode) {
    case TRITONSERVER_MODEL_CONTROL_NONE: {
      loptions->SetModelControlMode(tc::ModelControlMode::MODE_NONE);
      break;
    }
    case TRITONSERVER_MODEL_CONTROL_POLL: {
      loptions->SetModelControlMode(tc::ModelControlMode::MODE_POLL);
      break;
    }
    case TRITONSERVER_MODEL_CONTROL_EXPLICIT: {
      loptions->SetModelControlMode(tc::ModelControlMode::MODE_EXPLICIT);
      break;
    }
    default: {
      return TRITONSERVER_ErrorNew(
          TRITONSERVER_ERROR_INVALID_ARG,
          std::string("unknown control mode '" + std::to_string(mode) + "'")
              .c_str());
    }
  }

  return nullptr;  // Success
}

TRITONAPI_DECLSPEC TRITONSERVER_Error*
TRITONSERVER_ServerOptionsSetStartupModel(
    TRITONSERVER_ServerOptions* options, const char* model_name)
{
  TritonServerOptions* loptions =
      reinterpret_cast<TritonServerOptions*>(options);
  loptions->SetStartupModel(model_name);
  return nullptr;  // Success
}

TRITONAPI_DECLSPEC TRITONSERVER_Error*
TRITONSERVER_ServerOptionsSetExitOnError(
    TRITONSERVER_ServerOptions* options, bool exit)
{
  TritonServerOptions* loptions =
      reinterpret_cast<TritonServerOptions*>(options);
  loptions->SetExitOnError(exit);
  return nullptr;  // Success
}

TRITONAPI_DECLSPEC TRITONSERVER_Error*
TRITONSERVER_ServerOptionsSetStrictModelConfig(
    TRITONSERVER_ServerOptions* options, bool strict)
{
  TritonServerOptions* loptions =
      reinterpret_cast<TritonServerOptions*>(options);
  loptions->SetStrictModelConfig(strict);
  return nullptr;  // Success
}

TRITONAPI_DECLSPEC TRITONSERVER_Error*
TRITONSERVER_ServerOptionsSetRateLimiterMode(
    TRITONSERVER_ServerOptions* options, TRITONSERVER_RateLimitMode mode)
{
  TritonServerOptions* loptions =
      reinterpret_cast<TritonServerOptions*>(options);

  // convert mode from TRITONSERVER_ to triton::core
  switch (mode) {
    case TRITONSERVER_RATE_LIMIT_EXEC_COUNT: {
      loptions->SetRateLimiterMode(tc::RateLimitMode::RL_EXEC_COUNT);
      break;
    }
    case TRITONSERVER_RATE_LIMIT_OFF: {
      loptions->SetRateLimiterMode(tc::RateLimitMode::RL_OFF);
      break;
    }
    default: {
      return TRITONSERVER_ErrorNew(
          TRITONSERVER_ERROR_INVALID_ARG,
          std::string("unknown rate limit mode '" + std::to_string(mode) + "'")
              .c_str());
    }
  }

  return nullptr;  // Success
}

TRITONAPI_DECLSPEC TRITONSERVER_Error*
TRITONSERVER_ServerOptionsAddRateLimiterResource(
    TRITONSERVER_ServerOptions* options, const char* name, const size_t count,
    const int device)
{
  TritonServerOptions* loptions =
      reinterpret_cast<TritonServerOptions*>(options);
  return loptions->AddRateLimiterResource(name, count, device);
}

TRITONAPI_DECLSPEC TRITONSERVER_Error*
TRITONSERVER_ServerOptionsSetPinnedMemoryPoolByteSize(
    TRITONSERVER_ServerOptions* options, uint64_t size)
{
  TritonServerOptions* loptions =
      reinterpret_cast<TritonServerOptions*>(options);
  loptions->SetPinnedMemoryPoolByteSize(size);
  return nullptr;  // Success
}

TRITONAPI_DECLSPEC TRITONSERVER_Error*
TRITONSERVER_ServerOptionsSetCudaMemoryPoolByteSize(
    TRITONSERVER_ServerOptions* options, int gpu_device, uint64_t size)
{
  TritonServerOptions* loptions =
      reinterpret_cast<TritonServerOptions*>(options);
  loptions->SetCudaMemoryPoolByteSize(gpu_device, size);
  return nullptr;  // Success
}

// Deprecated. See TRITONSERVER_ServerOptionsSetCacheConfig instead.
TRITONAPI_DECLSPEC TRITONSERVER_Error*
TRITONSERVER_ServerOptionsSetResponseCacheByteSize(
    TRITONSERVER_ServerOptions* options, uint64_t size)
{
  // For backwards compatibility, forward this API call to new CacheConfig API.
  std::string config_json = R"({"size": )" + std::to_string(size) + "}";
  std::string default_cache = "local";
  return TRITONSERVER_ServerOptionsSetCacheConfig(
      options, default_cache.c_str(), config_json.c_str());
}

TRITONAPI_DECLSPEC TRITONSERVER_Error*
TRITONSERVER_ServerOptionsSetCacheConfig(
    TRITONSERVER_ServerOptions* options, const char* cache_name,
    const char* config_json)
{
  TritonServerOptions* loptions =
      reinterpret_cast<TritonServerOptions*>(options);
  // NOTE: cache_name included for future extensibility, but not currently used.
  return loptions->AddCacheConfig(cache_name, config_json);
}

TRITONAPI_DECLSPEC TRITONSERVER_Error*
TRITONSERVER_ServerOptionsSetCacheDirectory(
    TRITONSERVER_ServerOptions* options, const char* cache_dir)
{
  TritonServerOptions* loptions =
      reinterpret_cast<TritonServerOptions*>(options);
  loptions->SetCacheDir(cache_dir);
  return nullptr;  // Success
}

TRITONAPI_DECLSPEC TRITONSERVER_Error*
TRITONSERVER_ServerOptionsSetMinSupportedComputeCapability(
    TRITONSERVER_ServerOptions* options, double cc)
{
  TritonServerOptions* loptions =
      reinterpret_cast<TritonServerOptions*>(options);
  loptions->SetMinSupportedComputeCapability(cc);
  return nullptr;  // Success
}

TRITONAPI_DECLSPEC TRITONSERVER_Error*
TRITONSERVER_ServerOptionsSetStrictReadiness(
    TRITONSERVER_ServerOptions* options, bool strict)
{
  TritonServerOptions* loptions =
      reinterpret_cast<TritonServerOptions*>(options);
  loptions->SetStrictReadiness(strict);
  return nullptr;  // Success
}

TRITONAPI_DECLSPEC TRITONSERVER_Error*
TRITONSERVER_ServerOptionsSetExitTimeout(
    TRITONSERVER_ServerOptions* options, unsigned int timeout)
{
  TritonServerOptions* loptions =
      reinterpret_cast<TritonServerOptions*>(options);
  loptions->SetExitTimeout(timeout);
  return nullptr;  // Success
}

TRITONAPI_DECLSPEC TRITONSERVER_Error*
TRITONSERVER_ServerOptionsSetBufferManagerThreadCount(
    TRITONSERVER_ServerOptions* options, unsigned int thread_count)
{
  TritonServerOptions* loptions =
      reinterpret_cast<TritonServerOptions*>(options);
  loptions->SetBufferManagerThreadCount(thread_count);
  return nullptr;  // Success
}

TRITONAPI_DECLSPEC TRITONSERVER_Error*
TRITONSERVER_ServerOptionsSetModelLoadThreadCount(
    TRITONSERVER_ServerOptions* options, unsigned int thread_count)
{
  TritonServerOptions* loptions =
      reinterpret_cast<TritonServerOptions*>(options);
  loptions->SetModelLoadThreadCount(thread_count);
  return nullptr;  // Success
}

TRITONAPI_DECLSPEC TRITONSERVER_Error*
TRITONSERVER_ServerOptionsSetLogFile(
    TRITONSERVER_ServerOptions* options, const char* file)
{
#ifdef TRITON_ENABLE_LOGGING
  std::string out_file;
  if (file != nullptr) {
    out_file = std::string(file);
  }
  const std::string& error = LOG_SET_OUT_FILE(out_file);
  if (!error.empty()) {
    return TRITONSERVER_ErrorNew(TRITONSERVER_ERROR_INTERNAL, (error).c_str());
  }
  return nullptr;  // Success
#else
  return TRITONSERVER_ErrorNew(
      TRITONSERVER_ERROR_UNSUPPORTED, "logging not supported");
#endif  // TRITON_ENABLE_LOGGING
}

TRITONAPI_DECLSPEC TRITONSERVER_Error*
TRITONSERVER_ServerOptionsSetLogInfo(
    TRITONSERVER_ServerOptions* options, bool log)
{
#ifdef TRITON_ENABLE_LOGGING
  // Logging is global for now...
  LOG_ENABLE_INFO(log);
  return nullptr;  // Success
#else
  return TRITONSERVER_ErrorNew(
      TRITONSERVER_ERROR_UNSUPPORTED, "logging not supported");
#endif  // TRITON_ENABLE_LOGGING
}

// Enable or disable warning level logging.
TRITONAPI_DECLSPEC TRITONSERVER_Error*
TRITONSERVER_ServerOptionsSetLogWarn(
    TRITONSERVER_ServerOptions* options, bool log)
{
#ifdef TRITON_ENABLE_LOGGING
  // Logging is global for now...
  LOG_ENABLE_WARNING(log);
  return nullptr;  // Success
#else
  return TRITONSERVER_ErrorNew(
      TRITONSERVER_ERROR_UNSUPPORTED, "logging not supported");
#endif  // TRITON_ENABLE_LOGGING
}

// Enable or disable error level logging.
TRITONAPI_DECLSPEC TRITONSERVER_Error*
TRITONSERVER_ServerOptionsSetLogError(
    TRITONSERVER_ServerOptions* options, bool log)
{
#ifdef TRITON_ENABLE_LOGGING
  // Logging is global for now...
  LOG_ENABLE_ERROR(log);
  return nullptr;  // Success
#else
  return TRITONSERVER_ErrorNew(
      TRITONSERVER_ERROR_UNSUPPORTED, "logging not supported");
#endif  // TRITON_ENABLE_LOGGING
}

// Set verbose logging level. Level zero disables verbose logging.
TRITONAPI_DECLSPEC TRITONSERVER_Error*
TRITONSERVER_ServerOptionsSetLogVerbose(
    TRITONSERVER_ServerOptions* options, int level)
{
#ifdef TRITON_ENABLE_LOGGING
  // Logging is global for now...
  LOG_SET_VERBOSE(level);
#else
  return TRITONSERVER_ErrorNew(
      TRITONSERVER_ERROR_UNSUPPORTED, "logging not supported");
#endif             // TRITON_ENABLE_LOGGING
  return nullptr;  // Success
}

TRITONAPI_DECLSPEC TRITONSERVER_Error*
TRITONSERVER_ServerOptionsSetLogFormat(
    TRITONSERVER_ServerOptions* options, const TRITONSERVER_LogFormat format)
{
#ifdef TRITON_ENABLE_LOGGING
  // Logging is global for now...
  switch (format) {
    case TRITONSERVER_LOG_DEFAULT:
      LOG_SET_FORMAT(triton::common::Logger::Format::kDEFAULT);
      break;
    case TRITONSERVER_LOG_ISO8601:
      LOG_SET_FORMAT(triton::common::Logger::Format::kISO8601);
      break;
  }
#else
  return TRITONSERVER_ErrorNew(
      TRITONSERVER_ERROR_UNSUPPORTED, "logging not supported");
#endif             // TRITON_ENABLE_LOGGING
  return nullptr;  // Success
}

TRITONAPI_DECLSPEC TRITONSERVER_Error*
TRITONSERVER_ServerOptionsSetMetrics(
    TRITONSERVER_ServerOptions* options, bool metrics)
{
#ifdef TRITON_ENABLE_METRICS
  TritonServerOptions* loptions =
      reinterpret_cast<TritonServerOptions*>(options);
  loptions->SetMetrics(metrics);
  return nullptr;  // Success
#else
  return TRITONSERVER_ErrorNew(
      TRITONSERVER_ERROR_UNSUPPORTED, "metrics not supported");
#endif  // TRITON_ENABLE_METRICS
}

TRITONAPI_DECLSPEC TRITONSERVER_Error*
TRITONSERVER_ServerOptionsSetGpuMetrics(
    TRITONSERVER_ServerOptions* options, bool gpu_metrics)
{
#ifdef TRITON_ENABLE_METRICS
  TritonServerOptions* loptions =
      reinterpret_cast<TritonServerOptions*>(options);
  loptions->SetGpuMetrics(gpu_metrics);
  return nullptr;  // Success
#else
  return TRITONSERVER_ErrorNew(
      TRITONSERVER_ERROR_UNSUPPORTED, "metrics not supported");
#endif  // TRITON_ENABLE_METRICS
}

TRITONAPI_DECLSPEC TRITONSERVER_Error*
TRITONSERVER_ServerOptionsSetCpuMetrics(
    TRITONSERVER_ServerOptions* options, bool cpu_metrics)
{
#ifdef TRITON_ENABLE_METRICS
  TritonServerOptions* loptions =
      reinterpret_cast<TritonServerOptions*>(options);
  loptions->SetCpuMetrics(cpu_metrics);
  return nullptr;  // Success
#else
  return TRITONSERVER_ErrorNew(
      TRITONSERVER_ERROR_UNSUPPORTED, "metrics not supported");
#endif  // TRITON_ENABLE_METRICS
}

TRITONAPI_DECLSPEC TRITONSERVER_Error*
TRITONSERVER_ServerOptionsSetMetricsInterval(
    TRITONSERVER_ServerOptions* options, uint64_t metrics_interval_ms)
{
#ifdef TRITON_ENABLE_METRICS
  TritonServerOptions* loptions =
      reinterpret_cast<TritonServerOptions*>(options);
  loptions->SetMetricsInterval(metrics_interval_ms);
  return nullptr;  // Success
#else
  return TRITONSERVER_ErrorNew(
      TRITONSERVER_ERROR_UNSUPPORTED, "metrics not supported");
#endif  // TRITON_ENABLE_METRICS
}

TRITONAPI_DECLSPEC TRITONSERVER_Error*
TRITONSERVER_ServerOptionsSetBackendDirectory(
    TRITONSERVER_ServerOptions* options, const char* backend_dir)
{
  TritonServerOptions* loptions =
      reinterpret_cast<TritonServerOptions*>(options);
  loptions->SetBackendDir(backend_dir);
  return nullptr;  // Success
}

TRITONAPI_DECLSPEC TRITONSERVER_Error*
TRITONSERVER_ServerOptionsSetRepoAgentDirectory(
    TRITONSERVER_ServerOptions* options, const char* repoagent_dir)
{
  TritonServerOptions* loptions =
      reinterpret_cast<TritonServerOptions*>(options);
  loptions->SetRepoAgentDir(repoagent_dir);
  return nullptr;  // Success
}

TRITONAPI_DECLSPEC TRITONSERVER_Error*
TRITONSERVER_ServerOptionsSetModelLoadDeviceLimit(
    TRITONSERVER_ServerOptions* options,
    const TRITONSERVER_InstanceGroupKind kind, const int device_id,
    const double fraction)
{
  if (device_id < 0) {
    return TRITONSERVER_ErrorNew(
        TRITONSERVER_ERROR_INVALID_ARG,
        (std::string("expects device ID >= 0, got ") +
         std::to_string(device_id))
            .c_str());
  } else if ((fraction < 0.0) || (fraction > 1.0)) {
    return TRITONSERVER_ErrorNew(
        TRITONSERVER_ERROR_INVALID_ARG,
        (std::string("expects limit fraction to be in range [0.0, 1.0], got ") +
         std::to_string(fraction))
            .c_str());
  }

  TritonServerOptions* loptions =
      reinterpret_cast<TritonServerOptions*>(options);
  switch (kind) {
    case TRITONSERVER_INSTANCEGROUPKIND_GPU: {
      static std::string key_prefix = "model-load-gpu-limit-device-";
      return loptions->AddBackendConfig(
          "", key_prefix + std::to_string(device_id), std::to_string(fraction));
    }
    default:
      return TRITONSERVER_ErrorNew(
          TRITONSERVER_ERROR_INVALID_ARG,
          (std::string("given device kind is not supported, got: ") +
           TRITONSERVER_InstanceGroupKindString(kind))
              .c_str());
  }
}

TRITONAPI_DECLSPEC TRITONSERVER_Error*
TRITONSERVER_ServerOptionsSetBackendConfig(
    TRITONSERVER_ServerOptions* options, const char* backend_name,
    const char* setting, const char* value)
{
  TritonServerOptions* loptions =
      reinterpret_cast<TritonServerOptions*>(options);
  return loptions->AddBackendConfig(backend_name, setting, value);
}

TRITONAPI_DECLSPEC TRITONSERVER_Error*
TRITONSERVER_ServerOptionsSetHostPolicy(
    TRITONSERVER_ServerOptions* options, const char* policy_name,
    const char* setting, const char* value)
{
  TritonServerOptions* loptions =
      reinterpret_cast<TritonServerOptions*>(options);
  return loptions->SetHostPolicy(policy_name, setting, value);
}

//
// TRITONSERVER_InferenceRequest
//
TRITONAPI_DECLSPEC TRITONSERVER_Error*
TRITONSERVER_InferenceRequestNew(
    TRITONSERVER_InferenceRequest** inference_request,
    TRITONSERVER_Server* server, const char* model_name,
    const int64_t model_version)
{
  tc::InferenceServer* lserver = reinterpret_cast<tc::InferenceServer*>(server);

  std::shared_ptr<tc::Model> model;
  RETURN_IF_STATUS_ERROR(lserver->GetModel(model_name, model_version, &model));

  *inference_request = reinterpret_cast<TRITONSERVER_InferenceRequest*>(
      new tc::InferenceRequest(model, model_version));

  return nullptr;  // Success
}

TRITONAPI_DECLSPEC TRITONSERVER_Error*
TRITONSERVER_InferenceRequestDelete(
    TRITONSERVER_InferenceRequest* inference_request)
{
  tc::InferenceRequest* lrequest =
      reinterpret_cast<tc::InferenceRequest*>(inference_request);
  delete lrequest;
  return nullptr;  // Success
}

TRITONAPI_DECLSPEC TRITONSERVER_Error*
TRITONSERVER_InferenceRequestId(
    TRITONSERVER_InferenceRequest* inference_request, const char** id)
{
  tc::InferenceRequest* lrequest =
      reinterpret_cast<tc::InferenceRequest*>(inference_request);
  *id = lrequest->Id().c_str();
  return nullptr;  // Success
}

TRITONAPI_DECLSPEC TRITONSERVER_Error*
TRITONSERVER_InferenceRequestSetId(
    TRITONSERVER_InferenceRequest* inference_request, const char* id)
{
  tc::InferenceRequest* lrequest =
      reinterpret_cast<tc::InferenceRequest*>(inference_request);
  lrequest->SetId(id);
  return nullptr;  // Success
}

TRITONAPI_DECLSPEC TRITONSERVER_Error*
TRITONSERVER_InferenceRequestFlags(
    TRITONSERVER_InferenceRequest* inference_request, uint32_t* flags)
{
  tc::InferenceRequest* lrequest =
      reinterpret_cast<tc::InferenceRequest*>(inference_request);
  *flags = lrequest->Flags();
  return nullptr;  // Success
}

TRITONAPI_DECLSPEC TRITONSERVER_Error*
TRITONSERVER_InferenceRequestSetFlags(
    TRITONSERVER_InferenceRequest* inference_request, uint32_t flags)
{
  tc::InferenceRequest* lrequest =
      reinterpret_cast<tc::InferenceRequest*>(inference_request);
  lrequest->SetFlags(flags);
  return nullptr;  // Success
}

TRITONAPI_DECLSPEC TRITONSERVER_Error*
TRITONSERVER_InferenceRequestCorrelationId(
    TRITONSERVER_InferenceRequest* inference_request, uint64_t* correlation_id)
{
  tc::InferenceRequest* lrequest =
      reinterpret_cast<tc::InferenceRequest*>(inference_request);
  const tc::InferenceRequest::SequenceId& corr_id = lrequest->CorrelationId();
  if (corr_id.Type() != tc::InferenceRequest::SequenceId::DataType::UINT64) {
    return TRITONSERVER_ErrorNew(
        TRITONSERVER_ERROR_INVALID_ARG,
        std::string("given request's correlation id is not an unsigned int")
            .c_str());
  }
  *correlation_id = corr_id.UnsignedIntValue();
  return nullptr;  // Success
}

TRITONAPI_DECLSPEC TRITONSERVER_Error*
TRITONSERVER_InferenceRequestCorrelationIdString(
    TRITONSERVER_InferenceRequest* inference_request,
    const char** correlation_id)
{
  tc::InferenceRequest* lrequest =
      reinterpret_cast<tc::InferenceRequest*>(inference_request);
  const tc::InferenceRequest::SequenceId& corr_id = lrequest->CorrelationId();
  if (corr_id.Type() != tc::InferenceRequest::SequenceId::DataType::STRING) {
    return TRITONSERVER_ErrorNew(
        TRITONSERVER_ERROR_INVALID_ARG,
        std::string("given request's correlation id is not a string").c_str());
  }
  *correlation_id = corr_id.StringValue().c_str();
  return nullptr;  // Success
}

TRITONAPI_DECLSPEC TRITONSERVER_Error*
TRITONSERVER_InferenceRequestSetCorrelationId(
    TRITONSERVER_InferenceRequest* inference_request, uint64_t correlation_id)
{
  tc::InferenceRequest* lrequest =
      reinterpret_cast<tc::InferenceRequest*>(inference_request);
  lrequest->SetCorrelationId(tc::InferenceRequest::SequenceId(correlation_id));
  return nullptr;  // Success
}

TRITONAPI_DECLSPEC TRITONSERVER_Error*
TRITONSERVER_InferenceRequestSetCorrelationIdString(
    TRITONSERVER_InferenceRequest* inference_request,
    const char* correlation_id)
{
  tc::InferenceRequest* lrequest =
      reinterpret_cast<tc::InferenceRequest*>(inference_request);
  if (std::string(correlation_id).length() > 128) {
    return TRITONSERVER_ErrorNew(
        TRITONSERVER_ERROR_UNSUPPORTED,
        std::string(
            "string correlation ID cannot be longer than 128 characters")
            .c_str());
  }
  lrequest->SetCorrelationId(tc::InferenceRequest::SequenceId(correlation_id));
  return nullptr;  // Success
}

TRITONAPI_DECLSPEC TRITONSERVER_Error*
TRITONSERVER_InferenceRequestPriority(
    TRITONSERVER_InferenceRequest* inference_request, uint32_t* priority)
{
  tc::InferenceRequest* lrequest =
      reinterpret_cast<tc::InferenceRequest*>(inference_request);
  *priority = lrequest->Priority();
  return nullptr;  // Success
}

TRITONAPI_DECLSPEC TRITONSERVER_Error*
TRITONSERVER_InferenceRequestSetPriority(
    TRITONSERVER_InferenceRequest* inference_request, uint32_t priority)
{
  tc::InferenceRequest* lrequest =
      reinterpret_cast<tc::InferenceRequest*>(inference_request);
  lrequest->SetPriority(priority);
  return nullptr;  // Success
}

TRITONAPI_DECLSPEC TRITONSERVER_Error*
TRITONSERVER_InferenceRequestTimeoutMicroseconds(
    TRITONSERVER_InferenceRequest* inference_request, uint64_t* timeout_us)
{
  tc::InferenceRequest* lrequest =
      reinterpret_cast<tc::InferenceRequest*>(inference_request);
  *timeout_us = lrequest->TimeoutMicroseconds();
  return nullptr;  // Success
}

TRITONAPI_DECLSPEC TRITONSERVER_Error*
TRITONSERVER_InferenceRequestSetTimeoutMicroseconds(
    TRITONSERVER_InferenceRequest* inference_request, uint64_t timeout_us)
{
  tc::InferenceRequest* lrequest =
      reinterpret_cast<tc::InferenceRequest*>(inference_request);
  lrequest->SetTimeoutMicroseconds(timeout_us);
  return nullptr;  // Success
}

TRITONAPI_DECLSPEC TRITONSERVER_Error*
TRITONSERVER_InferenceRequestAddInput(
    TRITONSERVER_InferenceRequest* inference_request, const char* name,
    const TRITONSERVER_DataType datatype, const int64_t* shape,
    uint64_t dim_count)
{
  tc::InferenceRequest* lrequest =
      reinterpret_cast<tc::InferenceRequest*>(inference_request);
  RETURN_IF_STATUS_ERROR(lrequest->AddOriginalInput(
      name, tc::TritonToDataType(datatype), shape, dim_count));
  return nullptr;  // Success
}

TRITONAPI_DECLSPEC TRITONSERVER_Error*
TRITONSERVER_InferenceRequestAddRawInput(
    TRITONSERVER_InferenceRequest* inference_request, const char* name)
{
  tc::InferenceRequest* lrequest =
      reinterpret_cast<tc::InferenceRequest*>(inference_request);
  RETURN_IF_STATUS_ERROR(lrequest->AddRawInput(name));
  return nullptr;  // Success
}

TRITONAPI_DECLSPEC TRITONSERVER_Error*
TRITONSERVER_InferenceRequestRemoveInput(
    TRITONSERVER_InferenceRequest* inference_request, const char* name)
{
  tc::InferenceRequest* lrequest =
      reinterpret_cast<tc::InferenceRequest*>(inference_request);
  RETURN_IF_STATUS_ERROR(lrequest->RemoveOriginalInput(name));
  return nullptr;  // Success
}

TRITONAPI_DECLSPEC TRITONSERVER_Error*
TRITONSERVER_InferenceRequestRemoveAllInputs(
    TRITONSERVER_InferenceRequest* inference_request)
{
  tc::InferenceRequest* lrequest =
      reinterpret_cast<tc::InferenceRequest*>(inference_request);
  RETURN_IF_STATUS_ERROR(lrequest->RemoveAllOriginalInputs());
  return nullptr;  // Success
}

TRITONAPI_DECLSPEC TRITONSERVER_Error*
TRITONSERVER_InferenceRequestAppendInputData(
    TRITONSERVER_InferenceRequest* inference_request, const char* name,
    const void* base, size_t byte_size, TRITONSERVER_MemoryType memory_type,
    int64_t memory_type_id)
{
  tc::InferenceRequest* lrequest =
      reinterpret_cast<tc::InferenceRequest*>(inference_request);

  tc::InferenceRequest::Input* input;
  RETURN_IF_STATUS_ERROR(lrequest->MutableOriginalInput(name, &input));
  RETURN_IF_STATUS_ERROR(
      input->AppendData(base, byte_size, memory_type, memory_type_id));

  return nullptr;  // Success
}

TRITONAPI_DECLSPEC TRITONSERVER_Error*
TRITONSERVER_InferenceRequestAppendInputDataWithHostPolicy(
    TRITONSERVER_InferenceRequest* inference_request, const char* name,
    const void* base, size_t byte_size, TRITONSERVER_MemoryType memory_type,
    int64_t memory_type_id, const char* host_policy_name)
{
  tc::InferenceRequest* lrequest =
      reinterpret_cast<tc::InferenceRequest*>(inference_request);

  tc::InferenceRequest::Input* input;
  RETURN_IF_STATUS_ERROR(lrequest->MutableOriginalInput(name, &input));
  RETURN_IF_STATUS_ERROR(input->AppendDataWithHostPolicy(
      base, byte_size, memory_type, memory_type_id, host_policy_name));

  return nullptr;  // Success
}

TRITONAPI_DECLSPEC TRITONSERVER_Error*
TRITONSERVER_InferenceRequestAppendInputDataWithBufferAttributes(
    TRITONSERVER_InferenceRequest* inference_request, const char* name,
    const void* base, TRITONSERVER_BufferAttributes* buffer_attributes)
{
  tc::InferenceRequest* lrequest =
      reinterpret_cast<tc::InferenceRequest*>(inference_request);
  tc::BufferAttributes* lbuffer_attributes =
      reinterpret_cast<tc::BufferAttributes*>(buffer_attributes);

  tc::InferenceRequest::Input* input;
  RETURN_IF_STATUS_ERROR(lrequest->MutableOriginalInput(name, &input));
  RETURN_IF_STATUS_ERROR(
      input->AppendDataWithBufferAttributes(base, lbuffer_attributes));

  return nullptr;  // Success
}

TRITONAPI_DECLSPEC TRITONSERVER_Error*
TRITONSERVER_InferenceRequestRemoveAllInputData(
    TRITONSERVER_InferenceRequest* inference_request, const char* name)
{
  tc::InferenceRequest* lrequest =
      reinterpret_cast<tc::InferenceRequest*>(inference_request);

  tc::InferenceRequest::Input* input;
  RETURN_IF_STATUS_ERROR(lrequest->MutableOriginalInput(name, &input));
  RETURN_IF_STATUS_ERROR(input->RemoveAllData());

  return nullptr;  // Success
}

TRITONAPI_DECLSPEC TRITONSERVER_Error*
TRITONSERVER_InferenceRequestAddRequestedOutput(
    TRITONSERVER_InferenceRequest* inference_request, const char* name)
{
  tc::InferenceRequest* lrequest =
      reinterpret_cast<tc::InferenceRequest*>(inference_request);
  RETURN_IF_STATUS_ERROR(lrequest->AddOriginalRequestedOutput(name));
  return nullptr;  // Success
}

TRITONAPI_DECLSPEC TRITONSERVER_Error*
TRITONSERVER_InferenceRequestRemoveRequestedOutput(
    TRITONSERVER_InferenceRequest* inference_request, const char* name)
{
  tc::InferenceRequest* lrequest =
      reinterpret_cast<tc::InferenceRequest*>(inference_request);
  RETURN_IF_STATUS_ERROR(lrequest->RemoveOriginalRequestedOutput(name));
  return nullptr;  // Success
}

TRITONAPI_DECLSPEC TRITONSERVER_Error*
TRITONSERVER_InferenceRequestRemoveAllRequestedOutputs(
    TRITONSERVER_InferenceRequest* inference_request)
{
  tc::InferenceRequest* lrequest =
      reinterpret_cast<tc::InferenceRequest*>(inference_request);
  RETURN_IF_STATUS_ERROR(lrequest->RemoveAllOriginalRequestedOutputs());
  return nullptr;  // Success
}

TRITONAPI_DECLSPEC TRITONSERVER_Error*
TRITONSERVER_InferenceRequestSetReleaseCallback(
    TRITONSERVER_InferenceRequest* inference_request,
    TRITONSERVER_InferenceRequestReleaseFn_t request_release_fn,
    void* request_release_userp)
{
  tc::InferenceRequest* lrequest =
      reinterpret_cast<tc::InferenceRequest*>(inference_request);
  RETURN_IF_STATUS_ERROR(
      lrequest->SetReleaseCallback(request_release_fn, request_release_userp));
  return nullptr;  // Success
}

TRITONAPI_DECLSPEC TRITONSERVER_Error*
TRITONSERVER_InferenceRequestSetResponseCallback(
    TRITONSERVER_InferenceRequest* inference_request,
    TRITONSERVER_ResponseAllocator* response_allocator,
    void* response_allocator_userp,
    TRITONSERVER_InferenceResponseCompleteFn_t response_fn,
    void* response_userp)
{
  tc::InferenceRequest* lrequest =
      reinterpret_cast<tc::InferenceRequest*>(inference_request);
  tc::ResponseAllocator* lallocator =
      reinterpret_cast<tc::ResponseAllocator*>(response_allocator);
  RETURN_IF_STATUS_ERROR(lrequest->SetResponseCallback(
      lallocator, response_allocator_userp, response_fn, response_userp));
  return nullptr;  // Success
}

//
// TRITONSERVER_InferenceResponse
//
TRITONAPI_DECLSPEC TRITONSERVER_Error*
TRITONSERVER_InferenceResponseDelete(
    TRITONSERVER_InferenceResponse* inference_response)
{
  tc::InferenceResponse* lresponse =
      reinterpret_cast<tc::InferenceResponse*>(inference_response);
  delete lresponse;
  return nullptr;  // Success
}

TRITONAPI_DECLSPEC TRITONSERVER_Error*
TRITONSERVER_InferenceResponseError(
    TRITONSERVER_InferenceResponse* inference_response)
{
  tc::InferenceResponse* lresponse =
      reinterpret_cast<tc::InferenceResponse*>(inference_response);
  RETURN_IF_STATUS_ERROR(lresponse->ResponseStatus());
  return nullptr;  // Success
}

TRITONAPI_DECLSPEC TRITONSERVER_Error*
TRITONSERVER_InferenceResponseModel(
    TRITONSERVER_InferenceResponse* inference_response, const char** model_name,
    int64_t* model_version)
{
  tc::InferenceResponse* lresponse =
      reinterpret_cast<tc::InferenceResponse*>(inference_response);

  *model_name = lresponse->ModelName().c_str();
  *model_version = lresponse->ActualModelVersion();

  return nullptr;  // Success
}

TRITONAPI_DECLSPEC TRITONSERVER_Error*
TRITONSERVER_InferenceResponseId(
    TRITONSERVER_InferenceResponse* inference_response, const char** request_id)
{
  tc::InferenceResponse* lresponse =
      reinterpret_cast<tc::InferenceResponse*>(inference_response);

  *request_id = lresponse->Id().c_str();

  return nullptr;  // Success
}

TRITONAPI_DECLSPEC TRITONSERVER_Error*
TRITONSERVER_InferenceResponseParameterCount(
    TRITONSERVER_InferenceResponse* inference_response, uint32_t* count)
{
  tc::InferenceResponse* lresponse =
      reinterpret_cast<tc::InferenceResponse*>(inference_response);

  const auto& parameters = lresponse->Parameters();
  *count = parameters.size();

  return nullptr;  // Success
}

TRITONAPI_DECLSPEC TRITONSERVER_Error*
TRITONSERVER_InferenceResponseParameter(
    TRITONSERVER_InferenceResponse* inference_response, const uint32_t index,
    const char** name, TRITONSERVER_ParameterType* type, const void** vvalue)
{
  tc::InferenceResponse* lresponse =
      reinterpret_cast<tc::InferenceResponse*>(inference_response);

  const auto& parameters = lresponse->Parameters();
  if (index >= parameters.size()) {
    return TritonServerError::Create(
        TRITONSERVER_ERROR_INVALID_ARG,
        "out of bounds index " + std::to_string(index) +
            std::string(": response has ") + std::to_string(parameters.size()) +
            " parameters");
  }

  const tc::InferenceParameter& param = parameters[index];

  *name = param.Name().c_str();
  *type = param.Type();
  *vvalue = param.ValuePointer();

  return nullptr;  // Success
}

TRITONAPI_DECLSPEC TRITONSERVER_Error*
TRITONSERVER_InferenceResponseOutputCount(
    TRITONSERVER_InferenceResponse* inference_response, uint32_t* count)
{
  tc::InferenceResponse* lresponse =
      reinterpret_cast<tc::InferenceResponse*>(inference_response);

  const auto& outputs = lresponse->Outputs();
  *count = outputs.size();

  return nullptr;  // Success
}

TRITONAPI_DECLSPEC TRITONSERVER_Error*
TRITONSERVER_InferenceResponseOutput(
    TRITONSERVER_InferenceResponse* inference_response, const uint32_t index,
    const char** name, TRITONSERVER_DataType* datatype, const int64_t** shape,
    uint64_t* dim_count, const void** base, size_t* byte_size,
    TRITONSERVER_MemoryType* memory_type, int64_t* memory_type_id, void** userp)
{
  tc::InferenceResponse* lresponse =
      reinterpret_cast<tc::InferenceResponse*>(inference_response);

  const auto& outputs = lresponse->Outputs();
  if (index >= outputs.size()) {
    return TritonServerError::Create(
        TRITONSERVER_ERROR_INVALID_ARG,
        "out of bounds index " + std::to_string(index) +
            std::string(": response has ") + std::to_string(outputs.size()) +
            " outputs");
  }

  const tc::InferenceResponse::Output& output = outputs[index];

  *name = output.Name().c_str();
  *datatype = tc::DataTypeToTriton(output.DType());

  const std::vector<int64_t>& oshape = output.Shape();
  *shape = &oshape[0];
  *dim_count = oshape.size();

  RETURN_IF_STATUS_ERROR(
      output.DataBuffer(base, byte_size, memory_type, memory_type_id, userp));

  return nullptr;  // Success
}

TRITONAPI_DECLSPEC TRITONSERVER_Error*
TRITONSERVER_InferenceResponseOutputClassificationLabel(
    TRITONSERVER_InferenceResponse* inference_response, const uint32_t index,
    const size_t class_index, const char** label)
{
  tc::InferenceResponse* lresponse =
      reinterpret_cast<tc::InferenceResponse*>(inference_response);

  const auto& outputs = lresponse->Outputs();
  if (index >= outputs.size()) {
    return TritonServerError::Create(
        TRITONSERVER_ERROR_INVALID_ARG,
        "out of bounds index " + std::to_string(index) +
            std::string(": response has ") + std::to_string(outputs.size()) +
            " outputs");
  }

  const tc::InferenceResponse::Output& output = outputs[index];
  RETURN_IF_STATUS_ERROR(
      lresponse->ClassificationLabel(output, class_index, label));

  return nullptr;  // Success
}

//
// TRITONSERVER_BufferAttributes
//
TRITONAPI_DECLSPEC TRITONSERVER_Error*
TRITONSERVER_BufferAttributesNew(
    TRITONSERVER_BufferAttributes** buffer_attributes)
{
  tc::BufferAttributes* lbuffer_attributes = new tc::BufferAttributes();
  *buffer_attributes =
      reinterpret_cast<TRITONSERVER_BufferAttributes*>(lbuffer_attributes);

  return nullptr;  // success
}

TRITONAPI_DECLSPEC TRITONSERVER_Error*
TRITONSERVER_BufferAttributesDelete(
    TRITONSERVER_BufferAttributes* buffer_attributes)
{
  tc::BufferAttributes* lbuffer_attributes =
      reinterpret_cast<tc::BufferAttributes*>(buffer_attributes);
  delete lbuffer_attributes;

  return nullptr;  // success
}

TRITONAPI_DECLSPEC TRITONSERVER_Error*
TRITONSERVER_BufferAttributesSetMemoryTypeId(
    TRITONSERVER_BufferAttributes* buffer_attributes, int64_t memory_type_id)
{
  tc::BufferAttributes* lbuffer_attributes =
      reinterpret_cast<tc::BufferAttributes*>(buffer_attributes);
  lbuffer_attributes->SetMemoryTypeId(memory_type_id);

  return nullptr;  // success
}

TRITONAPI_DECLSPEC TRITONSERVER_Error*
TRITONSERVER_BufferAttributesSetMemoryType(
    TRITONSERVER_BufferAttributes* buffer_attributes,
    TRITONSERVER_MemoryType memory_type)
{
  tc::BufferAttributes* lbuffer_attributes =
      reinterpret_cast<tc::BufferAttributes*>(buffer_attributes);
  lbuffer_attributes->SetMemoryType(memory_type);

  return nullptr;  // success
}

TRITONAPI_DECLSPEC TRITONSERVER_Error*
TRITONSERVER_BufferAttributesSetCudaIpcHandle(
    TRITONSERVER_BufferAttributes* buffer_attributes, void* cuda_ipc_handle)
{
  tc::BufferAttributes* lbuffer_attributes =
      reinterpret_cast<tc::BufferAttributes*>(buffer_attributes);
  lbuffer_attributes->SetCudaIpcHandle(cuda_ipc_handle);

  return nullptr;  // success
}

TRITONAPI_DECLSPEC TRITONSERVER_Error*
TRITONSERVER_BufferAttributesSetByteSize(
    TRITONSERVER_BufferAttributes* buffer_attributes, size_t byte_size)
{
  tc::BufferAttributes* lbuffer_attributes =
      reinterpret_cast<tc::BufferAttributes*>(buffer_attributes);
  lbuffer_attributes->SetByteSize(byte_size);

  return nullptr;  // success
}

TRITONAPI_DECLSPEC TRITONSERVER_Error*
TRITONSERVER_BufferAttributesMemoryTypeId(
    TRITONSERVER_BufferAttributes* buffer_attributes, int64_t* memory_type_id)
{
  tc::BufferAttributes* lbuffer_attributes =
      reinterpret_cast<tc::BufferAttributes*>(buffer_attributes);
  *memory_type_id = lbuffer_attributes->MemoryTypeId();

  return nullptr;  // success
}

TRITONAPI_DECLSPEC TRITONSERVER_Error*
TRITONSERVER_BufferAttributesMemoryType(
    TRITONSERVER_BufferAttributes* buffer_attributes,
    TRITONSERVER_MemoryType* memory_type)
{
  tc::BufferAttributes* lbuffer_attributes =
      reinterpret_cast<tc::BufferAttributes*>(buffer_attributes);
  *memory_type = lbuffer_attributes->MemoryType();

  return nullptr;  // success
}

TRITONAPI_DECLSPEC TRITONSERVER_Error*
TRITONSERVER_BufferAttributesCudaIpcHandle(
    TRITONSERVER_BufferAttributes* buffer_attributes, void** cuda_ipc_handle)
{
  tc::BufferAttributes* lbuffer_attributes =
      reinterpret_cast<tc::BufferAttributes*>(buffer_attributes);
  *cuda_ipc_handle = lbuffer_attributes->CudaIpcHandle();

  return nullptr;  // success
}

TRITONAPI_DECLSPEC TRITONSERVER_Error*
TRITONSERVER_BufferAttributesByteSize(
    TRITONSERVER_BufferAttributes* buffer_attributes, size_t* byte_size)
{
  tc::BufferAttributes* lbuffer_attributes =
      reinterpret_cast<tc::BufferAttributes*>(buffer_attributes);
  *byte_size = lbuffer_attributes->ByteSize();

  return nullptr;  // success
}

//
// TRITONSERVER_Server
//
TRITONAPI_DECLSPEC TRITONSERVER_Error*
TRITONSERVER_ServerNew(
    TRITONSERVER_Server** server, TRITONSERVER_ServerOptions* options)
{
  tc::InferenceServer* lserver = new tc::InferenceServer();
  TritonServerOptions* loptions =
      reinterpret_cast<TritonServerOptions*>(options);

  NVTX_INITIALIZE;

#ifdef TRITON_ENABLE_METRICS
  // NOTE: Metrics must be enabled before backends are setup
  if (loptions->Metrics()) {
    tc::Metrics::EnableMetrics();
    tc::Metrics::SetMetricsInterval(loptions->MetricsInterval());
  }
#endif  // TRITON_ENABLE_METRICS

  lserver->SetId(loptions->ServerId());
  lserver->SetModelRepositoryPaths(loptions->ModelRepositoryPaths());
  lserver->SetModelControlMode(loptions->ModelControlMode());
  lserver->SetStartupModels(loptions->StartupModels());
  bool strict_model_config = loptions->StrictModelConfig();
  lserver->SetStrictModelConfigEnabled(strict_model_config);
  lserver->SetRateLimiterMode(loptions->RateLimiterMode());
  lserver->SetRateLimiterResources(loptions->RateLimiterResources());
  lserver->SetPinnedMemoryPoolByteSize(loptions->PinnedMemoryPoolByteSize());
  lserver->SetCudaMemoryPoolByteSize(loptions->CudaMemoryPoolByteSize());
  bool cache_enabled = !loptions->CacheConfig().empty();
  lserver->SetResponseCacheEnabled(cache_enabled);
  lserver->SetCacheConfig(loptions->CacheConfig());
  lserver->SetCacheDir(loptions->CacheDir());
  double min_compute_capability = loptions->MinSupportedComputeCapability();
  lserver->SetMinSupportedComputeCapability(min_compute_capability);
  lserver->SetStrictReadinessEnabled(loptions->StrictReadiness());
  lserver->SetExitTimeoutSeconds(loptions->ExitTimeout());
  lserver->SetHostPolicyCmdlineConfig(loptions->HostPolicyCmdlineConfigMap());
  lserver->SetRepoAgentDir(loptions->RepoAgentDir());
  lserver->SetBufferManagerThreadCount(loptions->BufferManagerThreadCount());
  lserver->SetModelLoadThreadCount(loptions->ModelLoadThreadCount());

  // SetBackendCmdlineConfig must be called after all AddBackendConfig calls
  // have completed.
  // Note that the auto complete config condition is reverted
  // due to setting name being different
  loptions->AddBackendConfig(
      std::string(), "auto-complete-config",
      strict_model_config ? "false" : "true");
  loptions->AddBackendConfig(
      std::string(), "min-compute-capability",
      std::to_string(min_compute_capability));
  loptions->AddBackendConfig(
      std::string(), "backend-directory", loptions->BackendDir());
  lserver->SetBackendCmdlineConfig(loptions->BackendCmdlineConfigMap());

  // Initialize server
  tc::Status status = lserver->Init();

#ifdef TRITON_ENABLE_METRICS
#ifdef TRITON_ENABLE_METRICS_GPU
  if (loptions->Metrics() && loptions->GpuMetrics()) {
    tc::Metrics::EnableGPUMetrics();
  }
#endif  // TRITON_ENABLE_METRICS_GPU

#ifdef TRITON_ENABLE_METRICS_CPU
  if (loptions->Metrics() && loptions->CpuMetrics()) {
    tc::Metrics::EnableCpuMetrics();
  }
#endif  // TRITON_ENABLE_METRICS_CPU

  const bool poll_metrics = (loptions->GpuMetrics() || loptions->CpuMetrics());
  if (loptions->Metrics() && poll_metrics) {
    // Start thread to poll enabled metrics periodically
    tc::Metrics::StartPollingThreadSingleton();
  }
#endif  // TRITON_ENABLE_METRICS


  // Setup tritonserver options table
  std::vector<std::string> options_headers;
  options_headers.emplace_back("Option");
  options_headers.emplace_back("Value");

  triton::common::TablePrinter options_table(options_headers);
  options_table.InsertRow(std::vector<std::string>{"server_id", lserver->Id()});
  options_table.InsertRow(
      std::vector<std::string>{"server_version", lserver->Version()});

  auto extensions = lserver->Extensions();
  std::string exts;
  for (const auto& ext : extensions) {
    exts.append(ext);
    exts.append(" ");
  }

  // Remove the trailing space
  if (exts.size() > 0)
    exts.pop_back();

  options_table.InsertRow(std::vector<std::string>{"server_extensions", exts});

  size_t i = 0;
  for (const auto& model_repository_path : lserver->ModelRepositoryPaths()) {
    options_table.InsertRow(std::vector<std::string>{
        "model_repository_path[" + std::to_string(i) + "]",
        model_repository_path});
    ++i;
  }

  std::string model_control_mode;
  auto control_mode = lserver->GetModelControlMode();
  switch (control_mode) {
    case tc::ModelControlMode::MODE_NONE: {
      model_control_mode = "MODE_NONE";
      break;
    }
    case tc::ModelControlMode::MODE_POLL: {
      model_control_mode = "MODE_POLL";
      break;
    }
    case tc::ModelControlMode::MODE_EXPLICIT: {
      model_control_mode = "MODE_EXPLICIT";
      break;
    }
    default: {
      model_control_mode = "<unknown>";
    }
  }
  options_table.InsertRow(
      std::vector<std::string>{"model_control_mode", model_control_mode});

  i = 0;
  for (const auto& startup_model : lserver->StartupModels()) {
    options_table.InsertRow(std::vector<std::string>{
        "startup_models_" + std::to_string(i), startup_model});
    ++i;
  }
  options_table.InsertRow(std::vector<std::string>{
      "strict_model_config",
      std::to_string(lserver->StrictModelConfigEnabled())});
  std::string rate_limit = RateLimitModeToString(lserver->RateLimiterMode());
  options_table.InsertRow(std::vector<std::string>{"rate_limit", rate_limit});
  i = 0;
  for (const auto& device_resources : lserver->RateLimiterResources()) {
    for (const auto& resource : device_resources.second) {
      options_table.InsertRow(std::vector<std::string>{
          "rate_limit_resource[" + std::to_string(i) + "]",
          ResourceString(
              resource.first, resource.second, device_resources.first)});
      ++i;
    }
  }
  options_table.InsertRow(std::vector<std::string>{
      "pinned_memory_pool_byte_size",
      std::to_string(lserver->PinnedMemoryPoolByteSize())});
  for (const auto& cuda_memory_pool : lserver->CudaMemoryPoolByteSize()) {
    options_table.InsertRow(std::vector<std::string>{
        "cuda_memory_pool_byte_size{" + std::to_string(cuda_memory_pool.first) +
            "}",
        std::to_string(cuda_memory_pool.second)});
  }

  std::stringstream compute_capability_ss;
  compute_capability_ss.setf(std::ios::fixed);
  compute_capability_ss.precision(1);
  compute_capability_ss << lserver->MinSupportedComputeCapability();
  options_table.InsertRow(std::vector<std::string>{
      "min_supported_compute_capability", compute_capability_ss.str()});
  options_table.InsertRow(std::vector<std::string>{
      "strict_readiness", std::to_string(lserver->StrictReadinessEnabled())});
  options_table.InsertRow(std::vector<std::string>{
      "exit_timeout", std::to_string(lserver->ExitTimeoutSeconds())});
  options_table.InsertRow(std::vector<std::string>{
      "cache_enabled", std::to_string(lserver->ResponseCacheEnabled())});

  std::string options_table_string = options_table.PrintTable();
  LOG_INFO << options_table_string;

  if (!status.IsOk()) {
    if (loptions->ExitOnError()) {
      lserver->Stop(true /* force */);
      delete lserver;
      RETURN_IF_STATUS_ERROR(status);
    }

    LOG_ERROR << status.AsString();
  }

  *server = reinterpret_cast<TRITONSERVER_Server*>(lserver);
  return nullptr;  // Success
}

TRITONAPI_DECLSPEC TRITONSERVER_Error*
TRITONSERVER_ServerDelete(TRITONSERVER_Server* server)
{
  tc::InferenceServer* lserver = reinterpret_cast<tc::InferenceServer*>(server);
  if (lserver != nullptr) {
    RETURN_IF_STATUS_ERROR(lserver->Stop());
  }
  delete lserver;
  return nullptr;  // Success
}

TRITONAPI_DECLSPEC TRITONSERVER_Error*
TRITONSERVER_ServerStop(TRITONSERVER_Server* server)
{
  tc::InferenceServer* lserver = reinterpret_cast<tc::InferenceServer*>(server);
  if (lserver != nullptr) {
    RETURN_IF_STATUS_ERROR(lserver->Stop());
  }
  return nullptr;  // Success
}

TRITONSERVER_DECLSPEC TRITONSERVER_Error*
TRITONSERVER_ServerRegisterModelRepository(
    TRITONSERVER_Server* server, const char* repository_path,
    const TRITONSERVER_Parameter** name_mapping, const uint32_t mapping_count)
{
  tc::InferenceServer* lserver = reinterpret_cast<tc::InferenceServer*>(server);
  if ((name_mapping == nullptr) && (mapping_count != 0)) {
    return TRITONSERVER_ErrorNew(
        TRITONSERVER_ERROR_INVALID_ARG,
        "model mappings are not provided while mapping count is non-zero");
  }

  std::unordered_map<std::string, std::string> model_mapping;
  for (size_t i = 0; i < mapping_count; ++i) {
    auto mapping =
        reinterpret_cast<const tc::InferenceParameter*>(name_mapping[i]);
    auto subdir = mapping->Name();

    if (mapping->Type() != TRITONSERVER_PARAMETER_STRING) {
      return TRITONSERVER_ErrorNew(
          TRITONSERVER_ERROR_INVALID_ARG,
          std::string(
              "Mapped model name must be a string, found "
              "another type for " +
              subdir)
              .c_str());
    }

    auto model_name =
        std::string(reinterpret_cast<const char*>(mapping->ValuePointer()));

    if (!(model_mapping.emplace(model_name, subdir).second)) {
      return TRITONSERVER_ErrorNew(
          TRITONSERVER_ERROR_INVALID_ARG,
          (std::string("failed to register '") + repository_path +
           "', there is a conflicting mapping for '" + std::string(model_name) +
           "'")
              .c_str());
    }
  }
  RETURN_IF_STATUS_ERROR(
      lserver->RegisterModelRepository(repository_path, model_mapping));
  return nullptr;  // Success
}

TRITONSERVER_DECLSPEC TRITONSERVER_Error*
TRITONSERVER_ServerUnregisterModelRepository(
    TRITONSERVER_Server* server, const char* repository_path)
{
  tc::InferenceServer* lserver = reinterpret_cast<tc::InferenceServer*>(server);
  RETURN_IF_STATUS_ERROR(lserver->UnregisterModelRepository(repository_path));
  return nullptr;  // Success
}

TRITONAPI_DECLSPEC TRITONSERVER_Error*
TRITONSERVER_ServerPollModelRepository(TRITONSERVER_Server* server)
{
  tc::InferenceServer* lserver = reinterpret_cast<tc::InferenceServer*>(server);
  RETURN_IF_STATUS_ERROR(lserver->PollModelRepository());
  return nullptr;  // Success
}

TRITONAPI_DECLSPEC TRITONSERVER_Error*
TRITONSERVER_ServerIsLive(TRITONSERVER_Server* server, bool* live)
{
  tc::InferenceServer* lserver = reinterpret_cast<tc::InferenceServer*>(server);

  RETURN_IF_STATUS_ERROR(lserver->IsLive(live));
  return nullptr;  // Success
}

TRITONAPI_DECLSPEC TRITONSERVER_Error*
TRITONSERVER_ServerIsReady(TRITONSERVER_Server* server, bool* ready)
{
  tc::InferenceServer* lserver = reinterpret_cast<tc::InferenceServer*>(server);

  RETURN_IF_STATUS_ERROR(lserver->IsReady(ready));
  return nullptr;  // Success
}

TRITONAPI_DECLSPEC TRITONSERVER_Error*
TRITONSERVER_ServerModelIsReady(
    TRITONSERVER_Server* server, const char* model_name,
    const int64_t model_version, bool* ready)
{
  tc::InferenceServer* lserver = reinterpret_cast<tc::InferenceServer*>(server);

  RETURN_IF_STATUS_ERROR(
      lserver->ModelIsReady(model_name, model_version, ready));
  return nullptr;  // Success
}

TRITONAPI_DECLSPEC TRITONSERVER_Error*
TRITONSERVER_ServerModelBatchProperties(
    TRITONSERVER_Server* server, const char* model_name,
    const int64_t model_version, uint32_t* flags, void** voidp)
{
  tc::InferenceServer* lserver = reinterpret_cast<tc::InferenceServer*>(server);

  if (voidp != nullptr) {
    *voidp = nullptr;
  }

  std::shared_ptr<tc::Model> model;
  RETURN_IF_STATUS_ERROR(lserver->GetModel(model_name, model_version, &model));

  if (model->Config().max_batch_size() > 0) {
    *flags = TRITONSERVER_BATCH_FIRST_DIM;
  } else {
    *flags = TRITONSERVER_BATCH_UNKNOWN;
  }

  return nullptr;  // Success
}

TRITONAPI_DECLSPEC TRITONSERVER_Error*
TRITONSERVER_ServerModelTransactionProperties(
    TRITONSERVER_Server* server, const char* model_name,
    const int64_t model_version, uint32_t* txn_flags, void** voidp)
{
  tc::InferenceServer* lserver = reinterpret_cast<tc::InferenceServer*>(server);

  if (voidp != nullptr) {
    *voidp = nullptr;
  }

  *txn_flags = 0;

  std::shared_ptr<tc::Model> model;
  RETURN_IF_STATUS_ERROR(lserver->GetModel(model_name, model_version, &model));

  if (model->Config().model_transaction_policy().decoupled()) {
    *txn_flags = TRITONSERVER_TXN_DECOUPLED;
  } else {
    *txn_flags = TRITONSERVER_TXN_ONE_TO_ONE;
  }

  return nullptr;  // Success
}

TRITONAPI_DECLSPEC TRITONSERVER_Error*
TRITONSERVER_ServerMetadata(
    TRITONSERVER_Server* server, TRITONSERVER_Message** server_metadata)
{
  tc::InferenceServer* lserver = reinterpret_cast<tc::InferenceServer*>(server);

  triton::common::TritonJson::Value metadata(
      triton::common::TritonJson::ValueType::OBJECT);

  // Just store string reference in JSON object since it will be
  // serialized to another buffer before lserver->Id() or
  // lserver->Version() lifetime ends.
  RETURN_IF_STATUS_ERROR(metadata.AddStringRef("name", lserver->Id().c_str()));
  RETURN_IF_STATUS_ERROR(
      metadata.AddStringRef("version", lserver->Version().c_str()));

  triton::common::TritonJson::Value extensions(
      metadata, triton::common::TritonJson::ValueType::ARRAY);
  const std::vector<const char*>& exts = lserver->Extensions();
  for (const auto ext : exts) {
    RETURN_IF_STATUS_ERROR(extensions.AppendStringRef(ext));
  }

  RETURN_IF_STATUS_ERROR(metadata.Add("extensions", std::move(extensions)));

  *server_metadata = reinterpret_cast<TRITONSERVER_Message*>(
      new tc::TritonServerMessage(metadata));
  return nullptr;  // Success
}

TRITONAPI_DECLSPEC TRITONSERVER_Error*
TRITONSERVER_ServerModelMetadata(
    TRITONSERVER_Server* server, const char* model_name,
    const int64_t model_version, TRITONSERVER_Message** model_metadata)
{
  tc::InferenceServer* lserver = reinterpret_cast<tc::InferenceServer*>(server);

  std::shared_ptr<tc::Model> model;
  RETURN_IF_STATUS_ERROR(lserver->GetModel(model_name, model_version, &model));

  std::vector<int64_t> ready_versions;
  RETURN_IF_STATUS_ERROR(
      lserver->ModelReadyVersions(model_name, &ready_versions));

  triton::common::TritonJson::Value metadata(
      triton::common::TritonJson::ValueType::OBJECT);

  // Can use string ref in this function even though model can be
  // unloaded and config becomes invalid, because TritonServeMessage
  // serializes the json when it is constructed below.
  RETURN_IF_STATUS_ERROR(metadata.AddStringRef("name", model_name));

  triton::common::TritonJson::Value versions(
      metadata, triton::common::TritonJson::ValueType::ARRAY);
  if (model_version != -1) {
    RETURN_IF_STATUS_ERROR(
        versions.AppendString(std::move(std::to_string(model_version))));
  } else {
    for (const auto v : ready_versions) {
      RETURN_IF_STATUS_ERROR(
          versions.AppendString(std::move(std::to_string(v))));
    }
  }

  RETURN_IF_STATUS_ERROR(metadata.Add("versions", std::move(versions)));

  const auto& model_config = model->Config();
  if (!model_config.platform().empty()) {
    RETURN_IF_STATUS_ERROR(
        metadata.AddStringRef("platform", model_config.platform().c_str()));
  } else {
    RETURN_IF_STATUS_ERROR(
        metadata.AddStringRef("platform", model_config.backend().c_str()));
  }

  triton::common::TritonJson::Value inputs(
      metadata, triton::common::TritonJson::ValueType::ARRAY);
  for (const auto& io : model_config.input()) {
    triton::common::TritonJson::Value io_metadata(
        metadata, triton::common::TritonJson::ValueType::OBJECT);
    RETURN_IF_STATUS_ERROR(io_metadata.AddStringRef("name", io.name().c_str()));
    RETURN_IF_STATUS_ERROR(io_metadata.AddStringRef(
        "datatype", triton::common::DataTypeToProtocolString(io.data_type())));

    // Input shape. If the model supports batching then must include
    // '-1' for the batch dimension.
    triton::common::TritonJson::Value io_metadata_shape(
        metadata, triton::common::TritonJson::ValueType::ARRAY);
    if (model_config.max_batch_size() >= 1) {
      RETURN_IF_STATUS_ERROR(io_metadata_shape.AppendInt(-1));
    }
    for (const auto d : io.dims()) {
      RETURN_IF_STATUS_ERROR(io_metadata_shape.AppendInt(d));
    }
    RETURN_IF_STATUS_ERROR(
        io_metadata.Add("shape", std::move(io_metadata_shape)));

    RETURN_IF_STATUS_ERROR(inputs.Append(std::move(io_metadata)));
  }
  RETURN_IF_STATUS_ERROR(metadata.Add("inputs", std::move(inputs)));

  triton::common::TritonJson::Value outputs(
      metadata, triton::common::TritonJson::ValueType::ARRAY);
  for (const auto& io : model_config.output()) {
    triton::common::TritonJson::Value io_metadata(
        metadata, triton::common::TritonJson::ValueType::OBJECT);
    RETURN_IF_STATUS_ERROR(io_metadata.AddStringRef("name", io.name().c_str()));
    RETURN_IF_STATUS_ERROR(io_metadata.AddStringRef(
        "datatype", triton::common::DataTypeToProtocolString(io.data_type())));

    // Output shape. If the model supports batching then must include
    // '-1' for the batch dimension.
    triton::common::TritonJson::Value io_metadata_shape(
        metadata, triton::common::TritonJson::ValueType::ARRAY);
    if (model_config.max_batch_size() >= 1) {
      RETURN_IF_STATUS_ERROR(io_metadata_shape.AppendInt(-1));
    }
    for (const auto d : io.dims()) {
      RETURN_IF_STATUS_ERROR(io_metadata_shape.AppendInt(d));
    }
    RETURN_IF_STATUS_ERROR(
        io_metadata.Add("shape", std::move(io_metadata_shape)));

    RETURN_IF_STATUS_ERROR(outputs.Append(std::move(io_metadata)));
  }
  RETURN_IF_STATUS_ERROR(metadata.Add("outputs", std::move(outputs)));

  *model_metadata = reinterpret_cast<TRITONSERVER_Message*>(
      new tc::TritonServerMessage(metadata));
  return nullptr;  // success
}

TRITONAPI_DECLSPEC TRITONSERVER_Error*
TRITONSERVER_ServerModelStatistics(
    TRITONSERVER_Server* server, const char* model_name,
    const int64_t model_version, TRITONSERVER_Message** model_stats)
{
#ifndef TRITON_ENABLE_STATS
  return TRITONSERVER_ErrorNew(
      TRITONSERVER_ERROR_UNSUPPORTED, "statistics not supported");
#else

  tc::InferenceServer* lserver = reinterpret_cast<tc::InferenceServer*>(server);

  auto model_name_string = std::string(model_name);
  std::map<std::string, std::vector<int64_t>> ready_model_versions;
  if (model_name_string.empty()) {
    RETURN_IF_STATUS_ERROR(lserver->ModelReadyVersions(&ready_model_versions));
  } else {
    std::vector<int64_t> ready_versions;
    RETURN_IF_STATUS_ERROR(
        lserver->ModelReadyVersions(model_name_string, &ready_versions));
    if (ready_versions.empty()) {
      return TRITONSERVER_ErrorNew(
          TRITONSERVER_ERROR_INVALID_ARG,
          std::string(
              "requested model '" + model_name_string + "' is not available")
              .c_str());
    }

    if (model_version == -1) {
      ready_model_versions.emplace(
          model_name_string, std::move(ready_versions));
    } else {
      bool found = false;
      for (const auto v : ready_versions) {
        if (v == model_version) {
          found = true;
          break;
        }
      }
      if (found) {
        ready_model_versions.emplace(
            model_name_string, std::vector<int64_t>{model_version});
      } else {
        return TRITONSERVER_ErrorNew(
            TRITONSERVER_ERROR_INVALID_ARG,
            std::string(
                "requested model version is not available for model '" +
                model_name_string + "'")
                .c_str());
      }
    }
  }

  // Can use string ref in this function because TritonServeMessage
  // serializes the json when it is constructed below.
  triton::common::TritonJson::Value metadata(
      triton::common::TritonJson::ValueType::OBJECT);

  triton::common::TritonJson::Value model_stats_json(
      metadata, triton::common::TritonJson::ValueType::ARRAY);
  for (const auto& mv_pair : ready_model_versions) {
    for (const auto& version : mv_pair.second) {
      std::shared_ptr<tc::Model> model;
      RETURN_IF_STATUS_ERROR(lserver->GetModel(mv_pair.first, version, &model));
      const auto& infer_stats = model->StatsAggregator().ImmutableInferStats();
      const auto& infer_batch_stats =
          model->StatsAggregator().ImmutableInferBatchStats();

      triton::common::TritonJson::Value inference_stats(
          metadata, triton::common::TritonJson::ValueType::OBJECT);
      // Compute figures only calculated when not going through cache, so
      // subtract cache_hit count from success count. Cache hit count will
      // simply be 0 when cache is disabled.
      uint64_t compute_count =
          infer_stats.success_count_ - infer_stats.cache_hit_count_;
      SetDurationStat(
          metadata, inference_stats, "success", infer_stats.success_count_,
          infer_stats.request_duration_ns_);
      SetDurationStat(
          metadata, inference_stats, "fail", infer_stats.failure_count_,
          infer_stats.failure_duration_ns_);
      SetDurationStat(
          metadata, inference_stats, "queue", infer_stats.success_count_,
          infer_stats.queue_duration_ns_);
      SetDurationStat(
          metadata, inference_stats, "compute_input", compute_count,
          infer_stats.compute_input_duration_ns_);
      SetDurationStat(
          metadata, inference_stats, "compute_infer", compute_count,
          infer_stats.compute_infer_duration_ns_);
      SetDurationStat(
          metadata, inference_stats, "compute_output", compute_count,
          infer_stats.compute_output_duration_ns_);
      SetDurationStat(
          metadata, inference_stats, "cache_hit", infer_stats.cache_hit_count_,
          infer_stats.cache_hit_duration_ns_);
      // NOTE: cache_miss_count_ should equal compute_count if non-zero
      SetDurationStat(
          metadata, inference_stats, "cache_miss",
          infer_stats.cache_miss_count_, infer_stats.cache_miss_duration_ns_);

      triton::common::TritonJson::Value batch_stats(
          metadata, triton::common::TritonJson::ValueType::ARRAY);
      for (const auto& batch : infer_batch_stats) {
        triton::common::TritonJson::Value batch_stat(
            metadata, triton::common::TritonJson::ValueType::OBJECT);
        RETURN_IF_STATUS_ERROR(batch_stat.AddUInt("batch_size", batch.first));
        SetDurationStat(
            metadata, batch_stat, "compute_input", batch.second.count_,
            batch.second.compute_input_duration_ns_);
        SetDurationStat(
            metadata, batch_stat, "compute_infer", batch.second.count_,
            batch.second.compute_infer_duration_ns_);
        SetDurationStat(
            metadata, batch_stat, "compute_output", batch.second.count_,
            batch.second.compute_output_duration_ns_);
        RETURN_IF_STATUS_ERROR(batch_stats.Append(std::move(batch_stat)));
      }

      triton::common::TritonJson::Value model_stat(
          metadata, triton::common::TritonJson::ValueType::OBJECT);
      RETURN_IF_STATUS_ERROR(
          model_stat.AddStringRef("name", mv_pair.first.c_str()));
      RETURN_IF_STATUS_ERROR(
          model_stat.AddString("version", std::move(std::to_string(version))));

      RETURN_IF_STATUS_ERROR(model_stat.AddUInt(
          "last_inference", model->StatsAggregator().LastInferenceMs()));
      RETURN_IF_STATUS_ERROR(model_stat.AddUInt(
          "inference_count", model->StatsAggregator().InferenceCount()));
      RETURN_IF_STATUS_ERROR(model_stat.AddUInt(
          "execution_count", model->StatsAggregator().ExecutionCount()));

      RETURN_IF_STATUS_ERROR(
          model_stat.Add("inference_stats", std::move(inference_stats)));
      RETURN_IF_STATUS_ERROR(
          model_stat.Add("batch_stats", std::move(batch_stats)));

      RETURN_IF_STATUS_ERROR(model_stats_json.Append(std::move(model_stat)));
    }
  }

  RETURN_IF_STATUS_ERROR(
      metadata.Add("model_stats", std::move(model_stats_json)));
  *model_stats = reinterpret_cast<TRITONSERVER_Message*>(
      new tc::TritonServerMessage(metadata));

  return nullptr;  // success

#endif  // TRITON_ENABLE_STATS
}

TRITONAPI_DECLSPEC TRITONSERVER_Error*
TRITONSERVER_ServerModelConfig(
    TRITONSERVER_Server* server, const char* model_name,
    const int64_t model_version, const uint32_t config_version,
    TRITONSERVER_Message** model_config)
{
  tc::InferenceServer* lserver = reinterpret_cast<tc::InferenceServer*>(server);

  std::shared_ptr<tc::Model> model;
  RETURN_IF_STATUS_ERROR(lserver->GetModel(model_name, model_version, &model));

  std::string model_config_json;
  RETURN_IF_STATUS_ERROR(tc::ModelConfigToJson(
      model->Config(), config_version, &model_config_json));

  *model_config = reinterpret_cast<TRITONSERVER_Message*>(
      new tc::TritonServerMessage(std::move(model_config_json)));

  return nullptr;  // success
}

TRITONAPI_DECLSPEC TRITONSERVER_Error*
TRITONSERVER_ServerModelIndex(
    TRITONSERVER_Server* server, uint32_t flags,
    TRITONSERVER_Message** repository_index)
{
  tc::InferenceServer* lserver = reinterpret_cast<tc::InferenceServer*>(server);

  const bool ready_only = ((flags & TRITONSERVER_INDEX_FLAG_READY) != 0);

  std::vector<tc::ModelRepositoryManager::ModelIndex> index;
  RETURN_IF_STATUS_ERROR(lserver->RepositoryIndex(ready_only, &index));

  // Can use string ref in this function because TritonServerMessage
  // serializes the json when it is constructed below.
  triton::common::TritonJson::Value repository_index_json(
      triton::common::TritonJson::ValueType::ARRAY);

  for (const auto& in : index) {
    triton::common::TritonJson::Value model_index(
        repository_index_json, triton::common::TritonJson::ValueType::OBJECT);
    RETURN_IF_STATUS_ERROR(model_index.AddStringRef("name", in.name_.c_str()));
    if (!in.name_only_) {
      if (in.version_ >= 0) {
        RETURN_IF_STATUS_ERROR(model_index.AddString(
            "version", std::move(std::to_string(in.version_))));
      }
      RETURN_IF_STATUS_ERROR(model_index.AddStringRef(
          "state", tc::ModelReadyStateString(in.state_).c_str()));
      if (!in.reason_.empty()) {
        RETURN_IF_STATUS_ERROR(
            model_index.AddStringRef("reason", in.reason_.c_str()));
      }
    }

    RETURN_IF_STATUS_ERROR(
        repository_index_json.Append(std::move(model_index)));
  }

  *repository_index = reinterpret_cast<TRITONSERVER_Message*>(
      new tc::TritonServerMessage(repository_index_json));

  return nullptr;  // success
}

TRITONAPI_DECLSPEC TRITONSERVER_Error*
TRITONSERVER_ServerLoadModel(
    TRITONSERVER_Server* server, const char* model_name)
{
  tc::InferenceServer* lserver = reinterpret_cast<tc::InferenceServer*>(server);

  RETURN_IF_STATUS_ERROR(lserver->LoadModel({{std::string(model_name), {}}}));

  return nullptr;  // success
}

TRITONAPI_DECLSPEC TRITONSERVER_Error*
TRITONSERVER_ServerLoadModelWithParameters(
    TRITONSERVER_Server* server, const char* model_name,
    const TRITONSERVER_Parameter** parameters, const uint64_t parameter_count)
{
  if ((parameters == nullptr) && (parameter_count != 0)) {
    return TRITONSERVER_ErrorNew(
        TRITONSERVER_ERROR_INVALID_ARG,
        "load parameters are not provided while parameter count is non-zero");
  }

  tc::InferenceServer* lserver = reinterpret_cast<tc::InferenceServer*>(server);

  std::unordered_map<std::string, std::vector<const tc::InferenceParameter*>>
      models;
  std::vector<const tc::InferenceParameter*> mp;
  for (size_t i = 0; i < parameter_count; ++i) {
    mp.emplace_back(
        reinterpret_cast<const tc::InferenceParameter*>(parameters[i]));
  }
  models[model_name] = std::move(mp);
  RETURN_IF_STATUS_ERROR(lserver->LoadModel(models));

  return nullptr;  // success
}

TRITONAPI_DECLSPEC TRITONSERVER_Error*
TRITONSERVER_ServerUnloadModel(
    TRITONSERVER_Server* server, const char* model_name)
{
  tc::InferenceServer* lserver = reinterpret_cast<tc::InferenceServer*>(server);

  RETURN_IF_STATUS_ERROR(lserver->UnloadModel(
      std::string(model_name), false /* unload_dependents */));

  return nullptr;  // success
}

TRITONAPI_DECLSPEC TRITONSERVER_Error*
TRITONSERVER_ServerUnloadModelAndDependents(
    TRITONSERVER_Server* server, const char* model_name)
{
  {
    tc::InferenceServer* lserver =
        reinterpret_cast<tc::InferenceServer*>(server);

    RETURN_IF_STATUS_ERROR(lserver->UnloadModel(
        std::string(model_name), true /* unload_dependents */));

    return nullptr;  // success
  }
}

TRITONAPI_DECLSPEC TRITONSERVER_Error*
TRITONSERVER_ServerMetrics(
    TRITONSERVER_Server* server, TRITONSERVER_Metrics** metrics)
{
#ifdef TRITON_ENABLE_METRICS
  TritonServerMetrics* lmetrics = new TritonServerMetrics();
  *metrics = reinterpret_cast<TRITONSERVER_Metrics*>(lmetrics);
  return nullptr;  // Success
#else
  *metrics = nullptr;
  return TRITONSERVER_ErrorNew(
      TRITONSERVER_ERROR_UNSUPPORTED, "metrics not supported");
#endif  // TRITON_ENABLE_METRICS
}

TRITONAPI_DECLSPEC TRITONSERVER_Error*
TRITONSERVER_ServerInferAsync(
    TRITONSERVER_Server* server,
    TRITONSERVER_InferenceRequest* inference_request,
    TRITONSERVER_InferenceTrace* trace)
{
  tc::InferenceServer* lserver = reinterpret_cast<tc::InferenceServer*>(server);
  tc::InferenceRequest* lrequest =
      reinterpret_cast<tc::InferenceRequest*>(inference_request);

  RETURN_IF_STATUS_ERROR(lrequest->PrepareForInference());

  // Set the trace object in the request so that activity associated
  // with the request can be recorded as the request flows through
  // Triton.
  if (trace != nullptr) {
#ifdef TRITON_ENABLE_TRACING
    tc::InferenceTrace* ltrace = reinterpret_cast<tc::InferenceTrace*>(trace);
    ltrace->SetModelName(lrequest->ModelName());
    ltrace->SetModelVersion(lrequest->ActualModelVersion());

    lrequest->SetTrace(std::make_shared<tc::InferenceTraceProxy>(ltrace));
#else
    return TRITONSERVER_ErrorNew(
        TRITONSERVER_ERROR_UNSUPPORTED, "inference tracing not supported");
#endif  // TRITON_ENABLE_TRACING
  }

  // We wrap the request in a unique pointer to ensure that it flows
  // through inferencing with clear ownership.
  std::unique_ptr<tc::InferenceRequest> ureq(lrequest);

  // Run inference...
  tc::Status status = lserver->InferAsync(ureq);

  // If there is an error then must explicitly release any trace
  // object associated with the inference request above.
#ifdef TRITON_ENABLE_TRACING
  if (!status.IsOk()) {
    ureq->ReleaseTrace();
  }
#endif  // TRITON_ENABLE_TRACING

  // If there is an error then ureq will still have 'lrequest' and we
  // must release it from unique_ptr since the caller should retain
  // ownership when there is error. If there is not an error then ureq
  // == nullptr and so this release is a nop.
  ureq.release();

  RETURN_IF_STATUS_ERROR(status);
  return nullptr;  // Success
}

//
// TRITONSERVER_MetricFamily
//
TRITONSERVER_Error*
TRITONSERVER_MetricFamilyNew(
    TRITONSERVER_MetricFamily** family, TRITONSERVER_MetricKind kind,
    const char* name, const char* description)
{
#ifdef TRITON_ENABLE_METRICS
  try {
    *family = reinterpret_cast<TRITONSERVER_MetricFamily*>(
        new tc::MetricFamily(kind, name, description));
  }
  catch (std::invalid_argument const& ex) {
    // Catch invalid kinds passed to constructor
    return TRITONSERVER_ErrorNew(TRITONSERVER_ERROR_INVALID_ARG, ex.what());
  }
  return nullptr;  // Success
#else
  return TRITONSERVER_ErrorNew(
      TRITONSERVER_ERROR_UNSUPPORTED, "metrics not supported");
#endif  // TRITON_ENABLE_METRICS
}

TRITONSERVER_Error*
TRITONSERVER_MetricFamilyDelete(TRITONSERVER_MetricFamily* family)
{
#ifdef TRITON_ENABLE_METRICS
  auto lfamily = reinterpret_cast<tc::MetricFamily*>(family);
  if (lfamily->NumMetrics() > 0) {
    return TRITONSERVER_ErrorNew(
        TRITONSERVER_ERROR_INTERNAL,
        "Must call MetricDelete on all dependent metrics before calling "
        "MetricFamilyDelete.");
  }

  delete lfamily;
  return nullptr;  // Success
#else
  return TRITONSERVER_ErrorNew(
      TRITONSERVER_ERROR_UNSUPPORTED, "metrics not supported");
#endif  // TRITON_ENABLE_METRICS
}

//
// TRITONSERVER_Metric
//
TRITONSERVER_Error*
TRITONSERVER_MetricNew(
    TRITONSERVER_Metric** metric, TRITONSERVER_MetricFamily* family,
    const TRITONSERVER_Parameter** labels, const uint64_t label_count)
{
#ifdef TRITON_ENABLE_METRICS
  std::vector<const tc::InferenceParameter*> labels_vec;
  for (size_t i = 0; i < label_count; i++) {
    labels_vec.emplace_back(
        reinterpret_cast<const tc::InferenceParameter*>(labels[i]));
  }

  try {
    *metric = reinterpret_cast<TRITONSERVER_Metric*>(
        new tc::Metric(family, labels_vec));
  }
  catch (std::invalid_argument const& ex) {
    // Catch invalid kinds passed to constructor
    return TRITONSERVER_ErrorNew(TRITONSERVER_ERROR_INVALID_ARG, ex.what());
  }

  return nullptr;  // Success
#else
  return TRITONSERVER_ErrorNew(
      TRITONSERVER_ERROR_UNSUPPORTED, "metrics not supported");
#endif  // TRITON_ENABLE_METRICS
}

TRITONSERVER_Error*
TRITONSERVER_MetricDelete(TRITONSERVER_Metric* metric)
{
#ifdef TRITON_ENABLE_METRICS
  auto lmetric = reinterpret_cast<tc::Metric*>(metric);
  if (lmetric->Family() == nullptr) {
    return TRITONSERVER_ErrorNew(
        TRITONSERVER_ERROR_INTERNAL,
        "MetricFamily reference was invalidated before Metric was deleted. "
        "Must call MetricDelete on all dependent metrics before calling "
        "MetricFamilyDelete.");
  }

  delete lmetric;
  return nullptr;  // success
#else
  return TRITONSERVER_ErrorNew(
      TRITONSERVER_ERROR_UNSUPPORTED, "metrics not supported");
#endif  // TRITON_ENABLE_METRICS
}

TRITONSERVER_Error*
TRITONSERVER_MetricValue(TRITONSERVER_Metric* metric, double* value)
{
#ifdef TRITON_ENABLE_METRICS
  return reinterpret_cast<tc::Metric*>(metric)->Value(value);
#else
  return TRITONSERVER_ErrorNew(
      TRITONSERVER_ERROR_UNSUPPORTED, "metrics not supported");
#endif  // TRITON_ENABLE_METRICS
}

TRITONSERVER_Error*
TRITONSERVER_MetricIncrement(TRITONSERVER_Metric* metric, double value)
{
#ifdef TRITON_ENABLE_METRICS
  return reinterpret_cast<tc::Metric*>(metric)->Increment(value);
#else
  return TRITONSERVER_ErrorNew(
      TRITONSERVER_ERROR_UNSUPPORTED, "metrics not supported");
#endif  // TRITON_ENABLE_METRICS
}

TRITONSERVER_Error*
TRITONSERVER_MetricSet(TRITONSERVER_Metric* metric, double value)
{
#ifdef TRITON_ENABLE_METRICS
  return reinterpret_cast<tc::Metric*>(metric)->Set(value);
#else
  return TRITONSERVER_ErrorNew(
      TRITONSERVER_ERROR_UNSUPPORTED, "metrics not supported");
#endif  // TRITON_ENABLE_METRICS
}

TRITONSERVER_Error*
TRITONSERVER_GetMetricKind(
    TRITONSERVER_Metric* metric, TRITONSERVER_MetricKind* kind)
{
#ifdef TRITON_ENABLE_METRICS
  *kind = reinterpret_cast<tc::Metric*>(metric)->Kind();
  return nullptr;  // Success
#else
  return TRITONSERVER_ErrorNew(
      TRITONSERVER_ERROR_UNSUPPORTED, "metrics not supported");
#endif  // TRITON_ENABLE_METRICS
}

}  // extern C<|MERGE_RESOLUTION|>--- conflicted
+++ resolved
@@ -308,11 +308,7 @@
     return host_policy_map_;
   }
 
-<<<<<<< HEAD
-  tc::CacheConfigMap CacheConfig() { return cache_config_map_; }
-=======
   const tc::CacheConfigMap& CacheConfig() { return cache_config_map_; }
->>>>>>> d445d3d2
   TRITONSERVER_Error* AddCacheConfig(
       const std::string& cache_name, const std::string& config_json);
   const std::string& CacheDir() const { return cache_dir_; }
